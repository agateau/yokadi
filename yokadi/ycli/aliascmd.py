--- conflicted
+++ resolved
@@ -19,19 +19,11 @@
 
     def do_a_list(self, line):
         """List all aliases."""
-<<<<<<< HEAD
-
         query = db.getSession().query(db.Alias).order_by(db.Alias.name)
         aliases = [(x.name, x.command) for x in query]
         if aliases:
             for name, command in aliases:
-                print(C.BOLD + name.ljust(10) + C.RESET + "=> " + command)
-=======
-        if self.aliases:
-            lst = sorted(self.aliases.items(), key=lambda x: x[0])
-            for name, command in lst:
                 print(colors.BOLD + name.ljust(10) + colors.RESET + "=> " + command)
->>>>>>> 6bff879a
         else:
             print("No alias defined. Use a_add to create one")
 
