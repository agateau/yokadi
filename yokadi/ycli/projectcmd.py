# -*- coding: UTF-8 -*-
"""
Project related commands.

@author: Aurélien Gâteau <aurelien.gateau@free.fr>
@license: GPL v3 or later
"""
from sqlobject import SQLObjectNotFound
from sqlobject.dberrors import DuplicateEntryError

from yokadi.ycli import tui
from yokadi.ycli.completers import ProjectCompleter
from yokadi.ycli import parseutils
from yokadi.core.db import Project, Task
from yokadi.core.yokadiexception import YokadiException, BadUsageException
from yokadi.core.yokadioptionparser import YokadiOptionParser
from yokadi.core import dbutils


def getProjectFromName(name, parameterName="project_name"):
    """
    Helper function which returns a project given its name, or raise a
    YokadiException if it does not exist.
    """
    name = name.strip()
    if len(name) == 0:
        raise BadUsageException("Missing <%s> parameter" % parameterName)

    try:
        return Project.byName(name)
    except SQLObjectNotFound:
        raise YokadiException("Project '%s' not found. Use p_list to see all projects." % name)


class ProjectCmd(object):
    def do_p_add(self, line):
        """Add new project. Will prompt to create keywords if they do not exist.
        p_add <projectName> [@<keyword1>] [@<keyword2>]"""
        if not line:
            print "Give at least a project name !"
            return
        projectName, garbage, keywordDict = parseutils.parseLine(line)
        if garbage:
            raise BadUsageException("Cannot parse line, got garbage (%s)" % garbage)
        try:
            project = Project(name=projectName)
        except DuplicateEntryError:
            raise YokadiException("A project named %s already exists. Please find another name" % projectName)
        print "Added project '%s'" % projectName
        if not dbutils.createMissingKeywords(keywordDict.keys()):
            return None
        project.setKeywordDict(keywordDict)

    def do_p_edit(self, line):
        """Edit a project.
        p_edit <project name>"""
        project = dbutils.getOrCreateProject(line, createIfNeeded=False)

        if not project:
            raise YokadiException("Project does not exist.")

        # Create project line
        projectLine = parseutils.createLine(project.name, "", project.getKeywordDict())

        # Edit
        line = tui.editLine(projectLine)

        # Update project
        projectName, garbage, keywordDict = parseutils.parseLine(line)
        if garbage:
            raise BadUsageException("Cannot parse line, got garbage (%s)" % garbage)
        if not dbutils.createMissingKeywords(keywordDict.keys()):
            return
        try:
            project.name = projectName
        except DuplicateEntryError:
            raise YokadiException("A project named %s already exists. Please find another name" % projectName)
        project.setKeywordDict(keywordDict)

    complete_p_edit = ProjectCompleter(1)

    def do_p_list(self, line):
        """List all projects."""
        for project in Project.select():
            if project.active:
                active = ""
            else:
                active = "(inactive)"
            print "%s %s %s %s" % (project.name.ljust(20), project.getKeywordsAsString().ljust(20), str(Task.select(Task.q.project == project).count()).rjust(4), active)

    def do_p_set_active(self, line):
        """Activate the given project"""
        getProjectFromName(line).active = True
    complete_p_set_active = ProjectCompleter(1)

    def do_p_set_inactive(self, line):
        """Desactivate the given project"""
        getProjectFromName(line).active = False
    complete_p_set_inactive = ProjectCompleter(1)

    def parser_p_remove(self):
        parser = YokadiOptionParser()
        parser.usage = "p_remove [options] <project_name>"
        parser.description = "Remove a project and all its associated tasks."
        parser.add_argument("-f", dest="force", default=False, action="store_true",
                          help="Skip confirmation prompt")
        parser.add_argument("project")
        return parser

    def do_p_remove(self, line):
        parser = self.parser_p_remove()
<<<<<<< HEAD
        args = parser.parse_args(line)
        project = getProjectFromName(args.project)
        if not args.force:
            if not tui.confirm("Remove project '%s' and all its tasks" % project.name):
                return
=======
        options, args = parser.parse_args(line)
        project = getProjectFromName(' '.join(args))
>>>>>>> 18484b99
        taskList = Task.select(Task.q.projectID == project.id)
        taskList = list(taskList)
        if not options.force:
            if not tui.confirm("Remove project '%s' and its %d tasks" % (project.name, len(taskList))):
                return
        print "Removing project tasks:"
        for task in taskList:
            task.delete(task.id)
            print "- task %(id)-3s: %(title)-30s" % dict(id=str(task.id), title=str(task.title))
        project.delete(project.id)
        print "Project removed"
    complete_p_remove = ProjectCompleter(1)

# vi: ts=4 sw=4 et<|MERGE_RESOLUTION|>--- conflicted
+++ resolved
@@ -109,19 +109,11 @@
 
     def do_p_remove(self, line):
         parser = self.parser_p_remove()
-<<<<<<< HEAD
         args = parser.parse_args(line)
         project = getProjectFromName(args.project)
-        if not args.force:
-            if not tui.confirm("Remove project '%s' and all its tasks" % project.name):
-                return
-=======
-        options, args = parser.parse_args(line)
-        project = getProjectFromName(' '.join(args))
->>>>>>> 18484b99
         taskList = Task.select(Task.q.projectID == project.id)
         taskList = list(taskList)
-        if not options.force:
+        if not args.force:
             if not tui.confirm("Remove project '%s' and its %d tasks" % (project.name, len(taskList))):
                 return
         print "Removing project tasks:"
