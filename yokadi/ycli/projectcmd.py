--- conflicted
+++ resolved
@@ -133,15 +133,9 @@
         parser = self.parser_p_remove()
         args = parser.parse_args(line)
         project = getProjectFromName(args.project)
-<<<<<<< HEAD
+        nbTasks = len(project.tasks)
         if not args.force:
-            if not tui.confirm("Remove project '%s' and all its tasks" % project.name):
-=======
-        taskList = Task.select(Task.q.projectID == project.id)
-        taskList = list(taskList)
-        if not args.force:
-            if not tui.confirm("Remove project '%s' and its %d tasks" % (project.name, len(taskList))):
->>>>>>> 270489da
+            if not tui.confirm("Remove project '%s' and its %d tasks" % (project.name, nbTasks)):
                 return
         print "Removing project tasks:"
         for task in project.tasks:
