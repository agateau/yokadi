# -*- coding: UTF-8 -*-
"""
Task related commands.

@author: Aurélien Gâteau <mail@agateau.com>
@author: Sébastien Renard <sebastien.renard@digitalfox.org>
@license: GPL v3 or later
"""
import os
import readline
import re
from datetime import datetime, timedelta
from sqlalchemy import or_, desc
from sqlalchemy.orm.exc import MultipleResultsFound, NoResultFound

from yokadi.core.db import Keyword, Project, Task, TaskKeyword, NOTE_KEYWORD
from yokadi.core import bugutils
from yokadi.core import dbutils
from yokadi.core import db
from yokadi.core import ydateutils
from yokadi.core.recurrencerule import RecurrenceRule
from yokadi.ycli import massedit
from yokadi.ycli.basicparseutils import parseOneWordName
from yokadi.ycli import parseutils
from yokadi.ycli import tui
from yokadi.ycli.completers import ProjectCompleter, projectAndKeywordCompleter, \
    taskIdCompleter, recurrenceCompleter, dueDateCompleter
from yokadi.core.dbutils import DbFilter, KeywordFilter
from yokadi.core.yokadiexception import YokadiException, BadUsageException
from yokadi.ycli.textlistrenderer import TextListRenderer
from yokadi.ycli.xmllistrenderer import XmlListRenderer
from yokadi.ycli.csvlistrenderer import CsvListRenderer
from yokadi.ycli.htmllistrenderer import HtmlListRenderer
from yokadi.ycli.plainlistrenderer import PlainListRenderer
from yokadi.core.yokadioptionparser import YokadiOptionParser

gRendererClassDict = dict(
    text=TextListRenderer,
    xml=XmlListRenderer,
    csv=CsvListRenderer,
    html=HtmlListRenderer,
    plain=PlainListRenderer,
)


class TaskCmd(object):
    def __init__(self):
        self.lastTaskId = None  # Last id created, used
        self.lastProjectName = None  # Last project name used
        self.lastTaskIds = []  # Last list of ids selected with t_list
        self.kFilters = []  # Permanent keyword filters (List of KeywordFilter)
        self.pFilter = ""  # Permanent project filter (name of project)
        self.session = db.getSession()
        for name in bugutils.PROPERTY_NAMES:
            dbutils.getOrCreateKeyword(name, interactive=False)
        dbutils.getOrCreateKeyword(NOTE_KEYWORD, interactive=False)
        self.session.commit()

    def _parser_t_add(self, cmd):
        """Code shared by t_add, bug_add and n_add parsers."""
        parser = YokadiOptionParser()
        parser.usage = "%s [options] <projectName> [@<keyword1>] [@<keyword2>] <title>" % cmd
        parser.description = "Add new %s. Will prompt to create keywords if they do not exist." % cmd
        parser.add_argument("-d", "--describe", dest="describe", default=False, action="store_true",
                            help="Directly open editor to describe task")
        parser.add_argument('cmd', nargs='*')
        return parser

    def _t_add(self, cmd, line):
        """Code shared by t_add, bug_add and n_add."""
        parser = self._parser_t_add(cmd)
        args = parser.parse_args(line)

        line = " ".join(args.cmd)
        if not line:
            raise BadUsageException("Missing parameters")
        projectName, title, keywordDict = parseutils.parseLine(line)
        projectName = self._realProjectName(projectName)
        if not title:
            raise BadUsageException("Missing title")

        task = dbutils.addTask(projectName, title, keywordDict)
        if not task:
            tui.reinjectInRawInput("%s %s" % (cmd, line))
            return None
        self.lastTaskId = task.id

        if args.describe:
            self.do_t_describe(self.lastTaskId)
        return task

    def do_t_add(self, line):
        """Add new task. Will prompt to create keywords if they do not exist.
        t_add <projectName> [@<keyword1>] [@<keyword2>] <title>"""
        task = self._t_add("t_add", line)
        if task:
            self.session.add(task)
            self.session.commit()
            print("Added task '%s' (id=%d)" % (task.title, task.id))

    complete_t_add = projectAndKeywordCompleter

    def do_bug_add(self, line):
        """Add a bug-type task. Will create a task and ask additional info.
        bug_add <project_name> [@<keyword1>] [@<keyword2>] <title>
        """
        task = self._t_add("bug_add", line)
        if not task:
            return

        keywordDict = task.getKeywordDict()
        bugutils.editBugKeywords(keywordDict)
        task.setKeywordDict(keywordDict)
        task.urgency = bugutils.computeUrgency(keywordDict)

        self.session.add(task)
        self.session.commit()
        print("Added bug '%s' (id=%d, urgency=%d)" % (task.title, task.id, task.urgency))

    complete_bug_add = ProjectCompleter(1)

    def do_n_add(self, line):
        """Add a note. A note is a task with the @_note keyword.
        n_add <project_name> [@<keyword1>] [@<keyword2>] <title>
        """
        task = self._t_add("n_add", line)
        if not task:
            return
        self.session.add(task)
        keywordDict = task.getKeywordDict()
        keywordDict[NOTE_KEYWORD] = None
        task.setKeywordDict(keywordDict)
        self.session.commit()
        print("Added note '%s' (id=%d)" % (task.title, task.id))
    complete_n_add = projectAndKeywordCompleter

    def do_bug_edit(self, line):
        """Edit a bug.
        bug_edit <id>"""
        task = self._t_edit(line, keywordEditor=bugutils.editBugKeywords)
        if task:
            self.session.commit()
    complete_bug_edit = taskIdCompleter

    def getTaskFromId(self, tid):
        if tid == '_':
            if self.lastTaskId is None:
                raise YokadiException("No previous task defined")
            tid = self.lastTaskId
        task = dbutils.getTaskFromId(tid)
        if tid != '_':
            self.lastTaskId = task.id
        return task

    def do_t_describe(self, line):
        """Starts an editor to enter a longer description of a task.
        t_describe <id>"""
        def updateDescription(description):
            task.description = description

        task = self.getTaskFromId(line)
        try:
            description = tui.editText(task.description,
                                       onChanged=updateDescription,
                                       lockManager=dbutils.TaskLockManager(task),
                                       prefix="yokadi-%s-%s-" % (task.project, task.title))
        except Exception as e:
            raise YokadiException(e)
        updateDescription(description)
        self.session.merge(task)
        self.session.commit()

    complete_t_describe = taskIdCompleter

    def do_t_set_urgency(self, line):
        """@deprecated: should be removed"""
        tui.warnDeprecated("t_set_urgency", "t_urgency")
        self.do_t_urgency(line)

    def do_t_urgency(self, line):
        """Defines urgency of a task.
        t_urgency <id> <value>"""

        tokens = parseutils.simplifySpaces(line).split(" ")
        if len(tokens) != 2:
            raise BadUsageException("You must provide a taskId and an urgency value")
        task = self.getTaskFromId(tokens[0])
        try:
            # Do not use isdigit(), so that we can set negative urgency. This
            # make it possible to stick tasks to the bottom of the list.
            urgency = int(tokens[1])
        except ValueError:
            raise BadUsageException("Task urgency must be a digit")

        if urgency > 100:
            tui.warning("Max urgency is 100")
            urgency = 100
        elif urgency < -99:
            tui.warning("Min urgency is -99")
            urgency = -99

        task.urgency = urgency
        self.session.merge(task)
        self.session.commit()

    complete_t_set_urgency = taskIdCompleter
    complete_t_urgency = taskIdCompleter

    def do_t_mark_started(self, line):
        """Mark task as started.
        t_mark_started <id>"""
        self._t_set_status(line, 'started')

    complete_t_mark_started = taskIdCompleter

    def do_t_mark_done(self, line):
        """Mark task as done.
        t_mark_done <id>"""
        self._t_set_status(line, 'done')

    complete_t_mark_done = taskIdCompleter

    def do_t_mark_new(self, line):
        """Mark task as new (not started).
        t_mark_new <id>"""
        self._t_set_status(line, 'new')

    complete_t_mark_new = taskIdCompleter

    def _t_set_status(self, line, status):
        task = self.getTaskFromId(line)
        task.setStatus(status)
        self.session.commit()
        if task.recurrence and status == "done":
            print("Task '%s' next occurrence is scheduled at %s" % (task.title, task.dueDate))
            print("To *really* mark this task done and forget it, remove its recurrence first"
                  " with t_recurs %s none" % task.id)
        else:
            print("Task '%s' marked as %s" % (task.title, status))

    def do_t_apply(self, line):
        """Apply a command to several tasks.
        t_apply <id1>[,<id2>,[<id3>]...]] <command> <args>
        Use x-y to select task range from x to y
        Use __ to select all tasks previously selected with t_list"""
        ids = []
        if "__" in line:
            if self.lastTaskIds:
                line = line.replace("__", ",".join([str(i) for i in self.lastTaskIds]))
            else:
                raise BadUsageException("You must select tasks with t_list prior to use __")
        rangeId = re.compile(r"(\d+)-(\d+)")
        tokens = re.split(r"[\s|,]", line)
        if len(tokens) < 2:
            raise BadUsageException("Give at least a task id and a command")

        idScan = True  # Indicate we are parsing ids
        cmdTokens = []  # Command that we want to apply
        for token in tokens:
            if token == "":
                continue
            if idScan:
                result = rangeId.match(token)
                if result:
                    ids.extend(list(range(int(result.group(1)), int(result.group(2)) + 1)))
                elif token.isdigit():
                    ids.append(int(token))
                else:
                    # Id list is finished. Grab rest of line.
                    cmdTokens.append(token)
                    idScan = False
            else:
                cmdTokens.append(token)

        if not cmdTokens:
            raise BadUsageException("Give a command to apply")
        cmd = cmdTokens.pop(0)
        for taskId in ids:
            line = " ".join([cmd, str(taskId), " ".join(cmdTokens)])
            print("Executing: %s" % line)
            self.onecmd(line.strip())

    complete_t_apply = taskIdCompleter

    def parser_t_remove(self):
        parser = YokadiOptionParser()
        parser.usage = "t_remove [options] <id>"
        parser.description = "Delete a task."
        parser.add_argument("-f", dest="force", default=False, action="store_true",
                            help="Skip confirmation prompt")
        parser.add_argument("id")
        return parser

    def do_t_remove(self, line):
        parser = self.parser_t_remove()
        args = parser.parse_args(line)
        task = self.getTaskFromId(args.id)
        if not args.force:
            if not tui.confirm("Remove task '%s'" % task.title):
                return
        project = task.project
        self.session.delete(task)
        print("Task '%s' removed" % (task.title))

        # Delete project with no associated tasks
        if self.session.query(Task).filter_by(project=project).count() == 0:
            self.session.delete(project)
        self.session.commit()
    complete_t_remove = taskIdCompleter

    def parser_t_purge(self):
        parser = YokadiOptionParser()
        parser.usage = "t_purge [options]"
        parser.description = "Remove old done tasks from all projects."
        parser.add_argument("-f", "--force", dest="force", default=False, action="store_true",
                            help="Skip confirmation prompt")
        delay = int(db.getConfigKey("PURGE_DELAY", environ=False))
        parser.add_argument("-d", "--delay", dest="delay", default=delay,
                            type=int, help="Delay (in days) after which done tasks are destroyed."
                                           " Default is %d." % delay)
        return parser

    def do_t_purge(self, line):
        parser = self.parser_t_purge()
        args = parser.parse_args(line)
        filters = []
        filters.append(Task.status == "done")
        filters.append(Task.doneDate < (datetime.now() - timedelta(days=args.delay)))
        tasks = self.session.query(Task).filter(*filters)
        if tasks.count() == 0:
            print("No tasks need to be purged")
            return
        print("The following tasks will be removed:")
        print("\n".join(["%s: %s" % (task.id, task.title) for task in tasks]))
        if args.force or tui.confirm("Do you really want to remove those tasks (this action cannot be undone)?"):
            self.session.delete(tasks)
            self.session.commit()
            print("Tasks deleted")
        else:
            print("Purge canceled")

    def parser_t_list(self):
        parser = YokadiOptionParser()
        parser.usage = "t_list [options] <project_or_keyword_filter>"
        parser.description = "List tasks filtered by project and/or keywords. " \
                             "'%' can be used as a wildcard in the project name: " \
                             "to list projects starting with 'foo', use 'foo%'. " \
                             "Keyword filtering is achieved with '@'. Ex.: " \
                             "t_list @home, t_list @_bug=2394"

        parser.add_argument("-a", "--all", dest="status",
                            action="store_const", const="all",
                            help="all tasks (done and to be done)")

        parser.add_argument("--started", dest="status",
                            action="store_const", const="started",
                            help="only started tasks")

        rangeList = ["today", "thisweek", "thismonth", "all"]
        parser.add_argument("-d", "--done", dest="done",
                            help="only done tasks. <range> must be either one of %s or a date using the same format"
                                 " as t_due" % ", ".join(rangeList),
                            metavar="<range>")

        parser.add_argument("-u", "--urgency", dest="urgency",
                            type=int,
                            help="tasks with urgency greater or equal than <urgency>",
                            metavar="<urgency>")

        parser.add_argument("-t", "--top-due", dest="topDue",
                            default=False, action="store_true",
                            help="top 5 urgent tasks of each project based on due date")

        parser.add_argument("--overdue", dest="due",
                            action="append_const", const="now",
                            help="all overdue tasks")

        parser.add_argument("--due", dest="due",
                            action="append",
                            help="""only list tasks due before/after <limit>. <limit> is a
                            date optionaly prefixed with a comparison operator.
                            Valid operators are: <, <=, >=, and >.
                            Example of valid limits:

                            - tomorrow: due date <= tomorrow, 23:59:59
                            - today: due date <= today, 23:59:59
                            - >today: due date > today: 23:59:59
                            """,
                            metavar="<limit>")

        parser.add_argument("-k", "--keyword", dest="keyword",
                            help="Group tasks by given keyword instead of project. The %% wildcard can be used.",
                            metavar="<keyword>")

        parser.add_argument("-s", "--search", dest="search",
                            action="append",
                            help="only list tasks whose title or description match <value>. You can repeat this"
                                 " option to search on multiple words.",
                            metavar="<value>")

        formatList = ["auto"] + list(gRendererClassDict.keys())
        parser.add_argument("-f", "--format", dest="format",
                            default="auto", choices=formatList,
                            help="how should the task list be formated. <format> can be %s" % ", ".join(formatList),
                            metavar="<format>")
        parser.add_argument("-o", "--output", dest="output",
                            help="Output task list to <file>",
                            metavar="<file>")

        parser.add_argument("filter", nargs="*", metavar="<project_or_keyword_filter>")

        return parser

    def _realProjectName(self, name):
        if name == '_':
            if self.lastProjectName is None:
                raise YokadiException("No previous project used")
        else:
            self.lastProjectName = name
        return self.lastProjectName

    def _parseListLine(self, parser, line):
        """
        Parse line with parser, returns a tuple of the form
        (options, projectList, filters)
        """
        args = parser.parse_args(line)
        if len(args.filter) > 0:
            projectName, filters = parseutils.extractKeywords(" ".join(args.filter))
        else:
            projectName = ""
            filters = []

        if self.kFilters:
            # Add keyword filter
            filters.extend(self.kFilters)

        if not projectName:
            if self.pFilter:
                # If a project filter is defined, use it as none was provided
                projectName = self.pFilter
            else:
                # Take all project if none provided
                projectName = "%"

        if projectName.startswith("!"):
            projectName = self._realProjectName(projectName[1:])
            projectList = self.session.query(Project).filter(Project.name.notlike(projectName)).all()
        else:
            projectName = self._realProjectName(projectName)
            projectList = self.session.query(Project).filter(Project.name.like(projectName)).all()

        if len(projectList) == 0:
            raise YokadiException("Found no project matching '%s'" % projectName)

        # Check keywords exist
        parseutils.warnIfKeywordDoesNotExist(filters)

        # Search
        if args.search:
            for word in args.search:
                if word.startswith("@"):
                    tui.warning("Maybe you want keyword search (without -s option) "
                                "instead of plain text search?")
                condition = or_(Task.title.like("%" + word + "%"),
                                Task.description.like("%" + word + "%"))
                filters.append(DbFilter(condition))

        return args, projectList, filters

    def _renderList(self, renderer, projectList, filters, order,
                    limit=None, groupKeyword=None):
        """
        Render a list using renderer, according to the restrictions set by the
        other parameters
        @param renderer: renderer class (for example: TextListRenderer)
        @param projectList: list of project name (as unicode string)
        @param filters: filters in sql alchemy format (example: Task.status == 'done')
        @param order: ordering in sqlalchemy format (example: desc(Task.urgency))
        @param limit: limit number tasks (int) or None for no limit
        @param groupKeyword: keyword used for grouping (as unicode string) or None
        """
        def applyFilters(lst):
            for filter in filters:
                lst = filter.apply(lst)
            return lst

        if groupKeyword:
            if groupKeyword.startswith("@"):
                groupKeyword = groupKeyword[1:]
            keywords = self.session.query(Keyword).filter(Keyword.name.like(groupKeyword))

            for keyword in sorted(keywords, key=lambda x: x.name.lower()):
                if str(keyword.name).startswith("_") and not groupKeyword.startswith("_"):
                    # BUG: cannot filter on db side because sqlobject does not
                    # understand ESCAPE needed with _. Need to test it with
                    # sqlalchemy
                    continue
                taskList = self.session.query(Task).filter(TaskKeyword.keywordId == keyword.id)
                taskList = taskList.outerjoin(TaskKeyword, Task.taskKeywords)
                taskList = applyFilters(taskList)
                taskList = taskList.order_by(*order).limit(limit).distinct()
                taskList = list(taskList)
                if projectList:
                    taskList = [x for x in taskList if x.project in projectList]
                if len(taskList) > 0:
                    self.lastTaskIds.extend([t.id for t in taskList])  # Keep selected id for further use
                    renderer.addTaskList(str(keyword), taskList)
            renderer.end()
        else:
            hiddenProjectNames = []
            for project in sorted(projectList, key=lambda x: x.name.lower()):
                if not project.active:
                    hiddenProjectNames.append(project.name)
                    continue
                taskList = self.session.query(Task).filter(Task.project == project)
                taskList = taskList.outerjoin(TaskKeyword, Task.taskKeywords)
                taskList = applyFilters(taskList)
                taskList = taskList.order_by(*order).limit(limit).distinct()
                taskList = list(taskList)
                if len(taskList) > 0:
                    self.lastTaskIds.extend([t.id for t in taskList])  # Keep selected id for further use
                    renderer.addTaskList(str(project), taskList)
            renderer.end()

            if len(hiddenProjectNames) > 0:
                tui.info("hidden projects: %s" % ", ".join(hiddenProjectNames))

    def do_t_list(self, line, renderer=None):

        def selectRendererClass():
            if args.format != "auto":
                return gRendererClassDict[args.format]

            defaultRendererClass = TextListRenderer
            if not args.output:
                return defaultRendererClass

            ext = os.path.splitext(args.output)[1]
            if not ext:
                return defaultRendererClass

            return gRendererClassDict.get(ext[1:], defaultRendererClass)

        # Reset last tasks id list
        self.lastTaskIds = []

        # BUG: completion based on parameter position is broken when parameter is given"
        args, projectList, filters = self._parseListLine(self.parser_t_list(), line)

        # Skip notes
        filters.append(KeywordFilter(NOTE_KEYWORD, negative=True))

        # Handle t_list specific options
        order = [desc(Task.urgency), Task.creationDate]
        limit = None
        if args.done:
            filters.append(DbFilter(Task.status == 'done'))
            if args.done != "all":
                minDate = ydateutils.parseMinDate(args.done)
                filters.append(DbFilter(Task.doneDate >= minDate))
        elif args.status == "all":
            pass
        elif args.status == "started":
            filters.append(DbFilter(Task.status == "started"))
        else:
            filters.append(DbFilter(Task.status != "done"))
        if args.urgency is not None:
            order = [desc(Task.urgency), ]
            filters.append(DbFilter(Task.urgency >= args.urgency))
        if args.topDue:
            filters.append(DbFilter(Task.dueDate is not None))
            order = [Task.dueDate, ]
            limit = 5
        if args.due:
            for due in args.due:
                dueOperator, dueLimit = ydateutils.parseDateLimit(due)
                filters.append(DbFilter(dueOperator(Task.dueDate, dueLimit)))
            order = [Task.dueDate, ]

        # Define output
        if args.output:
            out = open(args.output, "w", encoding='utf-8')
        else:
            out = tui.stdout

        # Instantiate renderer
        if renderer is None:
            rendererClass = selectRendererClass()
            renderer = rendererClass(out)

        # Fill the renderer
        self._renderList(renderer, projectList, filters, order, limit, args.keyword)
    complete_t_list = projectAndKeywordCompleter

    def parser_n_list(self):
        parser = YokadiOptionParser()
        parser.usage = "n_list [options] <project_or_keyword_filter>"
        parser.description = "List notes filtered by project and/or keywords. " \
            "'%' can be used as a wildcard in the project name: " \
            "to list projects starting with 'foo', use 'foo%'. " \
            "Keyword filtering is achieved with '@'. Ex.: " \
            "n_list @home, n_list @_bug=2394"

        parser.add_argument("-s", "--search", dest="search",
                            action="append",
                            help="only list notes whose title or description match <value>."
                                 " You can repeat this option to search on multiple words.",
                            metavar="<value>")

        parser.add_argument("-k", "--keyword", dest="keyword",
                            help="Group tasks by given keyword instead of project. The '%%' wildcard can be used.",
                            metavar="<keyword>")
        parser.add_argument("filter", nargs="*", metavar="<project_or_keyword_filter>")

        return parser

    def do_n_list(self, line):
        args, projectList, filters = self._parseListLine(self.parser_n_list(), line)

        filters.append(KeywordFilter(NOTE_KEYWORD))
        order = [Task.creationDate, ]
        renderer = TextListRenderer(tui.stdout, renderAsNotes=True)
        self._renderList(renderer, projectList, filters, order, limit=None,
                         groupKeyword=args.keyword)
    complete_n_list = projectAndKeywordCompleter

    def do_t_reorder(self, line):
        """Reorder tasks of a project.
        It works by starting an editor with the task list: you can then change
        the order of the lines and save the list. The urgency field will be
        updated to match the order.
        t_reorder <project_name>"""
        try:
            project = self.session.query(Project).filter_by(name=line).one()
        except (MultipleResultsFound, NoResultFound):
            raise BadUsageException("You must provide a valid project name")

        taskList = self.session.query(Task).filter(Task.projectId == project.id,
                                                   Task.status != 'done').order_by(desc(Task.urgency))
        lines = ["%d,%s" % (x.id, x.title) for x in taskList]
        text = tui.editText("\n".join(lines))

        ids = []
        for line in text.split("\n"):
            line = line.strip()
            if "," not in line:
                continue
            ids.append(int(line.split(",")[0]))

        ids.reverse()
        for urgency, taskId in enumerate(ids):
            task = self.session.query(Task).get(taskId)
            task.urgency = urgency
            self.session.merge(task)
        self.session.commit()
    complete_t_reorder = ProjectCompleter(1)

    def do_t_medit(self, line):
        """Mass edit tasks of a project.
        t_medit <project_name>

        Starts a text editor with the task list, you can then:
        - edit tasks text and keywords
        - mark tasks as done or started
        - add new tasks
        - adjust urgency
        - delete tasks
        """
        if not line:
            raise BadUsageException("Missing parameters")
        projectName = parseOneWordName(line)
        projectName = self._realProjectName(projectName)
        project = dbutils.getOrCreateProject(projectName)
        if not project:
            return

        oldList = massedit.createEntriesForProject(project)
        oldText = massedit.createMEditText(oldList)
        newText = oldText
        while True:
            newText = tui.editText(newText, suffix=".medit")
            if newText == oldText:
                print("No changes")
                return

            try:
                newList = massedit.parseMEditText(newText)
            except massedit.ParseError as exc:
                print(exc)
                print()
                if tui.confirm("Modify text and try again"):
                    lst = newText.splitlines()
                    lst.insert(exc.lineNumber, "# ^ " + exc.message)
                    newText = "\n".join(lst)
                    continue
                else:
                    return

            try:
                massedit.applyChanges(project, oldList, newList)
                self.session.commit()
                break
            except YokadiException as exc:
                print(exc)
                print()
                if not tui.confirm("Modify text and try again"):
                    return
    complete_t_medit = ProjectCompleter(1)

    def parser_t_show(self):
        parser = YokadiOptionParser()
        parser.usage = "t_show [options] <id>"
        parser.description = "Display details of a task."
        choices = ["all", "summary", "description"]
        parser.add_argument("--output", dest="output",
                            choices=choices,
                            default="all",
                            help="<output> can be one of %s. If not set, it defaults to all." % ", ".join(choices),
                            metavar="<output>")
<<<<<<< HEAD
        parser.add_argument("--decrypt", dest="decrypt", default=False, action="store_true",
                            help="Decrypt task title and description")
        parser.add_argument("--uuid", dest="uuid", default=False, action="store_true",
                            help="Show task uuid")
=======
>>>>>>> 18922f0d
        parser.add_argument("id")
        return parser

    def do_t_show(self, line):
        parser = self.parser_t_show()
        args = parser.parse_args(line)

        task = self.getTaskFromId(args.id)

        if args.output in ("all", "summary"):
            keywordDict = task.getKeywordDict()
            keywordArray = []
            for name, value in list(keywordDict.items()):
                txt = name
                if value:
                    txt += "=" + str(value)
                keywordArray.append(txt)
                keywordArray.sort()
            keywords = ", ".join(keywordArray)

            if task.recurrence:
                recurrence = "{} (next: {})".format(
                    task.recurrence.getFrequencyAsString(),
                    task.recurrence.getNext()
                )
            else:
                recurrence = "None"

            fields = [
                ("Project", task.project.name),
                ("Title", task.title),
                ("ID", task.id),
                ("Created", task.creationDate),
                ("Due", task.dueDate),
                ("Status", task.status),
                ("Urgency", task.urgency),
                ("Recurrence", recurrence),
                ("Keywords", keywords),
            ]

            if task.status == "done":
                fields.append(("Done", task.doneDate))

            if args.uuid:
                fields.append(("UUID", task.uuid))

            tui.renderFields(fields)

        if args.output in ("all", "description") and task.description:
            if args.output == "all":
                print()
            print(task.description)

    complete_t_show = taskIdCompleter

    def _t_edit(self, line, keywordEditor=None):
        """Code shared by t_edit and bug_edit.
        if keywordEditor is not None it will be called after editing the task.
        Returns the modified task if OK, None if cancelled"""
        def editComplete(text, state):
            """ Specific completer for the edit prompt.
            This subfunction should stay here because it needs to access to cmd members"""
            if state == 0:
                origline = readline.get_line_buffer()
                line = origline.lstrip()
                stripped = len(origline) - len(line)
                begidx = readline.get_begidx() - stripped
                endidx = readline.get_endidx() - stripped
                if begidx > 0:
                    self.completion_matches = projectAndKeywordCompleter("", text, line, begidx, endidx, shift=1)
                else:
                    self.completion_matches = []
            try:
                return self.completion_matches[state]
            except IndexError:
                return None

        task = self.getTaskFromId(line)

        # Create task line
        keywordDict = task.getKeywordDict()
        userKeywordDict, keywordDict = dbutils.splitKeywordDict(keywordDict)
        taskLine = parseutils.createLine("", task.title, userKeywordDict)

        oldCompleter = readline.get_completer()  # Backup previous completer to restore it in the end
        readline.set_completer(editComplete)  # Switch to specific completer

        # Edit
        try:
            while True:
                print("(Press Ctrl+C to cancel)")
                try:
                    line = tui.editLine(taskLine)
                    if not line.strip():
                        tui.warning("Missing title")
                        continue
                except KeyboardInterrupt:
                    print()
                    print("Cancelled")
                    return None
                _, title, userKeywordDict = parseutils.parseLine(task.project.name + " " + line)

                if dbutils.createMissingKeywords(userKeywordDict.keys()):
                    # We were able to create missing keywords if there were any,
                    # we can now exit the edit loop
                    break
        finally:
            readline.set_completer(oldCompleter)

        keywordDict.update(userKeywordDict)
        if keywordEditor:
            keywordEditor(keywordDict)

        task.title = title
        task.setKeywordDict(keywordDict)
        return task

    def do_t_edit(self, line):
        """Edit a task.
        t_edit <id>"""
        self._t_edit(line)
        self.session.commit()
    complete_t_edit = taskIdCompleter

    def do_t_set_project(self, line):
        """@deprecated: should be removed"""
        tui.warnDeprecated("t_set_project", "t_project")
        self.do_t_project(line)

    def do_t_project(self, line):
        """Set task's project.
        t_project <id> <project>"""
        tokens = parseutils.simplifySpaces(line).split(" ")
        if len(tokens) != 2:
            raise YokadiException("You should give two arguments: <task id> <project>")
        projectName = tokens[1]
        projectName = self._realProjectName(projectName)
        project = dbutils.getOrCreateProject(projectName)
        if not project:
            return

        task = self.getTaskFromId(tokens[0])
        task.project = project
        self.session.commit()
        if task.project:
            print("Moved task '%s' to project '%s'" % (task.title, projectName))

    complete_t_set_project = ProjectCompleter(2)
    complete_t_project = ProjectCompleter(2)

    def do_t_set_due(self, line):
        """@deprecated: should be removed"""
        tui.warnDeprecated("t_set_due", "t_due")
        self.do_t_due(line)

    def do_t_due(self, line):
        """Set task's due date
        t_due <id> <date>

        Date can be specified as a relative offset:
        - +5M: in 5 minutes
        - +3H: in 3 hours
        - +1D: in 1 day
        - +6W: in 6 weeks

        As a day in the week:
        - tomorrow:      tomorrow, same hour
        - tuesday 12:10: next tuesday, at 12:10
        - fr 15:30:      next friday, at 15:30

        Or as an absolute date or time:
        - 10:38:            at 10:38 today
        - 25/09/2010 12:10: on the 25th of September, 2010, at 12:10
        - 23/02/2010:       on the 23th of February, 2010
        - 01/04:            on the 1st of April
        - 12:               on the 12th of current month

        To reset a due date, use "none"."""
        line = parseutils.simplifySpaces(line)
        if len(line.split()) < 2:
            raise YokadiException("Give a task id and time, date or date & time")
        taskId, line = line.strip().split(" ", 1)
        task = self.getTaskFromId(taskId)

        if line.lower() == "none":
            task.dueDate = None
            print("Due date for task '%s' reset" % task.title)
        else:
            task.dueDate = ydateutils.parseHumaneDateTime(line)
            print("Due date for task '%s' set to %s" % (task.title, task.dueDate.ctime()))
        self.session.merge(task)
        self.session.commit()
    complete_t_set_due = dueDateCompleter
    complete_t_due = dueDateCompleter

    def do_t_add_keywords(self, line):
        """Add keywords to an existing task
        t_add_keywords <id> <@keyword1> <@keyword2>[=<value>]...
        """
        tokens = parseutils.simplifySpaces(line).split(" ", 1)
        if len(tokens) < 2:
            raise YokadiException("You should give at least two arguments: <task id> <keyword>")
        task = dbutils.getTaskFromId(tokens[0])
        garbage, keywordFilters = parseutils.extractKeywords(tokens[1])
        newKwDict = parseutils.keywordFiltersToDict(keywordFilters)
        if garbage:
            raise YokadiException("Cannot parse line, got garbage (%s). Maybe you forgot to add @ before keyword ?"
                                  % garbage)

        if not dbutils.createMissingKeywords(list(newKwDict.keys())):
            # User cancel keyword creation
            return

        kwDict = task.getKeywordDict()
        kwDict.update(newKwDict)
        task.setKeywordDict(kwDict)
        self.session.merge(task)
        self.session.commit()

    def do_t_recurs(self, line):
        """Make a task recurs
        t_recurs <id> yearly <dd/mm> <HH:MM>
        t_recurs <id> monthly <dd> <HH:MM>
        t_recurs <id> monthly <first/second/third/last> <mo, tu, we, th, fr, sa, su> <hh:mm>
        t_recurs <id> quarterly <dd> <HH:MM>
        t_recurs <id> quarterly <first/second/third/last> <mo, tu, we, th, fr, sa, su> <hh:mm>
        t_recurs <id> weekly <mo, tu, we, th, fr, sa, su> <hh:mm>
        t_recurs <id> daily <HH:MM>
        t_recurs <id> none (remove recurrence)"""
        tokens = parseutils.simplifySpaces(line).split(" ", 1)
        if len(tokens) < 2:
            raise YokadiException("You should give at least two arguments: <task id> <recurrence>")
        task = self.getTaskFromId(tokens[0])
        rule = RecurrenceRule.fromHumaneString(tokens[1])
        task.setRecurrenceRule(rule)
        self.session.commit()
    complete_t_recurs = recurrenceCompleter

    def do_t_filter(self, line):
        """Define permanent keyword filter used by t_list
        Ex.:
            - t_filter @work (filter all task that have the "work" keyword)
            - t_filter none (remove filter)"""
        # TODO: add completion

        if not line:
            raise YokadiException("You must give keyword as argument or 'none' to reset filter")

        if parseutils.simplifySpaces(line).lower() == "none":
            self.kFilters = []
            self.pFilter = ""
            self.prompt = "yokadi> "
        else:
            projectName, keywordFilters = parseutils.extractKeywords(line)
            self.kFilters = keywordFilters
            self.pFilter = projectName
            prompt = "y"
            if self.pFilter:
                prompt += " %s" % projectName
            if self.kFilters:
                parseutils.warnIfKeywordDoesNotExist(self.kFilters)
                prompt += " %s" % (" ".join([str(k) for k in keywordFilters]))
            self.prompt = "%s> " % prompt

    def do_t_to_note(self, line):
        """Turns a task into a note
        """
        task = self.getTaskFromId(line)
        task.toNote(self.session)
        self.session.commit()

    def do_n_to_task(self, line):
        """Turns a note into a task
        """
        task = self.getTaskFromId(line)
        task.toTask(self.session)
        self.session.commit()

# vi: ts=4 sw=4 et<|MERGE_RESOLUTION|>--- conflicted
+++ resolved
@@ -718,13 +718,8 @@
                             default="all",
                             help="<output> can be one of %s. If not set, it defaults to all." % ", ".join(choices),
                             metavar="<output>")
-<<<<<<< HEAD
-        parser.add_argument("--decrypt", dest="decrypt", default=False, action="store_true",
-                            help="Decrypt task title and description")
         parser.add_argument("--uuid", dest="uuid", default=False, action="store_true",
                             help="Show task uuid")
-=======
->>>>>>> 18922f0d
         parser.add_argument("id")
         return parser
 
