--- conflicted
+++ resolved
@@ -757,13 +757,9 @@
                             help="<output> can be one of %s. If not set, it defaults to all." % ", ".join(choices),
                             metavar="<output>")
         parser.add_argument("--decrypt", dest="decrypt", default=False, action="store_true",
-<<<<<<< HEAD
-                          help="Decrypt task title and description")
+                            help="Decrypt task title and description")
         parser.add_argument("--uuid", dest="uuid", default=False, action="store_true",
-                          help="Show task uuid")
-=======
-                            help="Decrypt task title and description")
->>>>>>> 9bcc5b43
+                            help="Show task uuid")
         parser.add_argument("id")
         return parser
 
