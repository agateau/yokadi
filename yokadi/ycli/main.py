--- conflicted
+++ resolved
@@ -39,12 +39,9 @@
 from yokadi.ycli import tui
 from yokadi.core import basepaths
 from yokadi.core import cryptutils
-<<<<<<< HEAD
-from yokadi.sync import dump
-=======
 from yokadi.core import fileutils
 from yokadi.core import utils
->>>>>>> 7e3b6736
+from yokadi.sync import dump
 
 from yokadi.ycli.aliascmd import AliasCmd, resolveAlias
 from yokadi.ycli.confcmd import ConfCmd
