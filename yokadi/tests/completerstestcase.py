# -*- coding: UTF-8 -*-
"""
Project test cases
@author: Aurélien Gâteau <mail@agateau.com>
@license: GPL v3 or later
"""

<<<<<<< HEAD
=======
import unittest

>>>>>>> 75632bf0
from yokadi.core import db
from yokadi.core.db import Project, setDefaultConfig
from yokadi.tests.yokaditestcase import YokadiTestCase
from yokadi.ycli import completers


class CompletersTestCase(YokadiTestCase):
    def setUp(self):
        YokadiTestCase.setUp(self)
        db.connectDatabase("", memoryDatabase=True)
        setDefaultConfig()
        self.session = db.getSession()

    def testProjectCompleter(self):
        self.session.add_all([Project(name="foo"),
                             Project(name="foo2"),
                             Project(name="bar")])

        expected = ["foo ", "foo2 "]
        completer = completers.ProjectCompleter(1)
        result = completer("f", "t_add f", 6, 8)
        self.assertEqual(result, expected)

    def testCompleteParameterPosition(self):
        data = [
            (("bla", "t_add bla", 6, 10), 1),
            (("bli", "t_add bla bli", 10, 14), 2),
        ]
        for params, expectedResult in data:
            result = completers.computeCompleteParameterPosition(*params)
            self.assertEqual(result, expectedResult)
# vi: ts=4 sw=4 et<|MERGE_RESOLUTION|>--- conflicted
+++ resolved
@@ -4,12 +4,6 @@
 @author: Aurélien Gâteau <mail@agateau.com>
 @license: GPL v3 or later
 """
-
-<<<<<<< HEAD
-=======
-import unittest
-
->>>>>>> 75632bf0
 from yokadi.core import db
 from yokadi.core.db import Project, setDefaultConfig
 from yokadi.tests.yokaditestcase import YokadiTestCase
