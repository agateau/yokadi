--- conflicted
+++ resolved
@@ -11,33 +11,16 @@
 from pathlib import Path
 
 from yokadi.core import basepaths
-<<<<<<< HEAD
-from yokadi.tests.testutils import EnvironSaver
-
-
-class BasePathsUnixTestCase(unittest.TestCase):
-=======
 from yokadi.tests.yokaditestcase import YokadiTestCase
 
 
 class BasePathsUnixTestCase(YokadiTestCase):
->>>>>>> 88dc22a2
     def setUp(self):
         YokadiTestCase.setUp(self)
         self._oldWindows = basepaths._WINDOWS
         basepaths._WINDOWS = False
 
-<<<<<<< HEAD
-        self._envSaver = EnvironSaver()
-        self.testHomeDir = tempfile.mkdtemp(prefix="yokadi-basepaths-testcase")
-        os.environ["HOME"] = self.testHomeDir
-
     def tearDown(self):
-        shutil.rmtree(self.testHomeDir)
-        self._envSaver.restore()
-=======
-    def tearDown(self):
->>>>>>> 88dc22a2
         basepaths._WINDOWS = self._oldWindows
         YokadiTestCase.tearDown(self)
 
@@ -108,10 +91,6 @@
     def setUp(self):
         YokadiTestCase.setUp(self)
         self._oldWindows = basepaths._WINDOWS
-<<<<<<< HEAD
-        self._envSaver = EnvironSaver()
-=======
->>>>>>> 88dc22a2
         basepaths._WINDOWS = True
         self.testAppDataDir = tempfile.mkdtemp(prefix="yokadi-basepaths-testcase")
         os.environ["APPDATA"] = self.testAppDataDir
@@ -119,11 +98,7 @@
     def tearDown(self):
         shutil.rmtree(self.testAppDataDir)
         basepaths._WINDOWS = self._oldWindows
-<<<<<<< HEAD
-        self._envSaver.restore()
-=======
         YokadiTestCase.tearDown(self)
->>>>>>> 88dc22a2
 
     def testGetCacheDir(self):
         expected = os.path.join(self.testAppDataDir, "yokadi", "cache")
