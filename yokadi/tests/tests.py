--- conflicted
+++ resolved
@@ -50,11 +50,8 @@
 from conflictutilstestcase import ConflictUtilsTestCase  # noqa: F401, E402
 from syncmanagertestcase import SyncManagerTestCase  # noqa: F401, E402
 from argstestcase import ArgsTestCase  # noqa: F401, E402
-<<<<<<< HEAD
 from dbs13ntestcase import Dbs13nTestCase  # noqa: F401, E402
-=======
 from dbtestcase import DbTestCase  # noqa: F401, E402
->>>>>>> c6bf84be
 
 
 def main():
