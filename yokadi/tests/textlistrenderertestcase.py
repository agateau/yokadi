--- conflicted
+++ resolved
@@ -22,16 +22,7 @@
     return text
 
 
-<<<<<<< HEAD
-class StubCryptoMgr:
-    def decrypt(self, title):
-        return title
-
-
 class TextListRendererTestCase(YokadiTestCase):
-=======
-class TextListRendererTestCase(unittest.TestCase):
->>>>>>> 18922f0d
     def setUp(self):
         YokadiTestCase.setUp(self)
         db.connectDatabase("", memoryDatabase=True)
