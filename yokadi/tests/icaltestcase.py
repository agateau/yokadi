# coding:utf-8
"""
Ical features test cases
@author: Sébastien Renard <Sebastien.Renard@digitalfox.org>
@license: GPL v3 or later
"""
<<<<<<< HEAD
=======


import unittest
from datetime import datetime, timedelta

import icalendar

>>>>>>> c6bf84be
from yokadi.ycli import tui
from yokadi.ycli.projectcmd import getProjectFromName
from yokadi.yical import yical
from yokadi.core import dbutils
from yokadi.core import db
from yokadi.tests.yokaditestcase import YokadiTestCase


class IcalTestCase(YokadiTestCase):
    def setUp(self):
        YokadiTestCase.setUp(self)
        db.connectDatabase("", memoryDatabase=True)
        self.session = db.getSession()
        tui.clearInputAnswers()

    def testUrgencyMapping(self):
        tui.addInputAnswers("y")
        t1 = dbutils.addTask("x", "t1", {})
        v1 = yical.createVTodoFromTask(t1)

        self.assertEqual(v1.get("priority"), None)  # No priority

        t1.urgency = 45
        v1 = yical.createVTodoFromTask(t1)
        self.assertEqual(v1.get("priority"), 2)

        yical.updateTaskFromVTodo(t1, v1)
        self.assertEqual(t1.urgency, 45)  # Ensure urgency does change

        v1["priority"] = 4
        yical.updateTaskFromVTodo(t1, v1)
        self.assertEqual(t1.urgency, 20)  # Check urgency is updated

    def testTitleMapping(self):
        tui.addInputAnswers("y")
        t1 = dbutils.addTask("x", "t1", {})
        v1 = yical.createVTodoFromTask(t1)

        # Check id is here
        self.assertEqual(v1.get("summary")[-4:], " (%s)" % t1.id)

        # Title and id should not change with update
        origin_id = t1.id
        origin_title = t1.title
        yical.updateTaskFromVTodo(t1, v1)
        self.assertEqual(t1.id, origin_id)
        self.assertEqual(t1.title, origin_title)

        # Update vtodo summary and remove (id) or space before (id) info.
        # Only task title should be changed
        for new_summary in ("hello", "hello(%s)" % origin_id, "hello (%s)" % origin_id,
                            "(%s)hello" % origin_id, " (%s)hello" % origin_id):
            v1["summary"] = new_summary
            yical.updateTaskFromVTodo(t1, v1)
            self.assertEqual(t1.id, origin_id)
            self.assertEqual(t1.title, "hello")

        # Update votod with fake id info.
        # Should be present in task title
        for new_summary in ("hello", "hello()", "hello(123456)", "hello (123456)"):
            v1["summary"] = new_summary
            yical.updateTaskFromVTodo(t1, v1)
            self.assertEqual(t1.id, origin_id)
            self.assertEqual(t1.title, new_summary)

    def testKeywordMapping(self):
        tui.addInputAnswers("y")
        tui.addInputAnswers("y")
        tui.addInputAnswers("y")
        t1 = dbutils.addTask("x", "t1", {"k1": None, "k2": 123})
        v1 = yical.createVTodoFromTask(t1)

        # Check categories are created
        categories = [str(c) for c in v1.get("categories")]
        categories.sort()
        self.assertEqual(categories, ["k1", "k2=123"])

        # Check keywords are still here
        yical.updateTaskFromVTodo(t1, v1)
        keywords = list(t1.getKeywordDict().keys())
        self.session.commit()
        keywords.sort()
        self.assertEqual(keywords, ["k1", "k2"])
        self.assertEqual(t1.getKeywordDict()["k2"], 123)

        # Remove k2 category
        v1["categories"] = ["k1"]
        yical.updateTaskFromVTodo(t1, v1)
        self.session.commit()
        self.assertEqual(list(t1.getKeywordDict().keys()), ["k1", ])

        # Set k1 value
        v1["categories"] = ["k1=456", ]
        yical.updateTaskFromVTodo(t1, v1)
        self.session.commit()
        self.assertEqual(t1.getKeywordDict()["k1"], 456)

        # Create a category
        v1["categories"] = ["k1", "k4=789"]
        yical.updateTaskFromVTodo(t1, v1)
        keywords = list(t1.getKeywordDict().keys())
        keywords.sort()
        self.assertEqual(keywords, ["k1", "k4"])
        self.assertEqual(t1.getKeywordDict()["k4"], 789)

    def testTaskDoneMapping(self):
        tui.addInputAnswers("y")
        t1 = dbutils.addTask("x", "t1", {})
        v1 = yical.createVTodoFromTask(t1)

        v1["completed"] = datetime.now()
        yical.updateTaskFromVTodo(t1, v1)
        self.assertEqual(t1.status, "done")

    def testGenerateCal(self):
        # Add an inactive project
        t1 = dbutils.addTask("p1", "t1", interactive=False)
        project = getProjectFromName("p1")
        project.active = False

        # And an active project with 3 tasks, one of them is done
        t2new = dbutils.addTask("p2", "t2new", interactive=False)

        t2started = dbutils.addTask("p2", "t2started", interactive=False)
        t2started.setStatus("started")

        t2done = dbutils.addTask("p2", "t2done", interactive=False)
        t2done.setStatus("done")

        self.session.commit()

        # Generate the calendar
        cal = yical.generateCal()

        # It should contain only "p2", "t1" and "t2new" and "t2started"
        # I am not sure that it should contain "t1" (since its project is not active), but that's the current behavior
        summaries = sorted(str(x["SUMMARY"]) for x in cal.subcomponents)
        expected = sorted(["p2", f"t1 ({t1.id})", f"t2new ({t2new.id})", f"t2started ({t2started.id})"])

        self.assertEqual(summaries, expected)

    def testHandlerProcessVTodoModifyTask(self):
        # Create a task
        task = dbutils.addTask("p1", "t1", interactive=False)
        self.session.commit()

        # Create a vTodo to modify the task
        modified = datetime.now()
        created = modified + timedelta(hours=-1)
        vTodo = icalendar.Todo()
        vTodo["UID"] = yical.TASK_UID % str(task.id)
        vTodo.add("CREATED", created)
        vTodo.add("LAST-MODIFIED", modified)
        vTodo.add("summary", "new title")

        # Process the vTodo
        newTaskDict = {}
        yical.IcalHttpRequestHandler.processVTodo(newTaskDict, vTodo)

        # The task title must have changed
        task = dbutils.getTaskFromId(task.id)
        self.assertEqual(task.title, "new title")

        # newTaskDict must not have changed
        self.assertEqual(newTaskDict, {})

    def testHandlerProcessVTodoCreateTask(self):
        # Create a vTodo to add a new task
        modified = datetime.now()
        created = modified + timedelta(hours=-1)
        vTodo = icalendar.Todo()
        vTodo["UID"] = "zogzog"
        vTodo.add("summary", "new task")

        # Process the vTodo
        newTaskDict = {}
        yical.IcalHttpRequestHandler.processVTodo(newTaskDict, vTodo)

        # The task should be in newTaskDict
        newTaskList = list(newTaskDict.items())
        self.assertEqual(len(newTaskList), 1)

        (uid, taskId) = newTaskList[0]

        # And the task can be retrieved
        task = dbutils.getTaskFromId(taskId)
        self.assertEqual(task.title, "new task")

        # And there is only one task
        self.assertEqual(self.session.query(db.Task).count(), 1)<|MERGE_RESOLUTION|>--- conflicted
+++ resolved
@@ -4,16 +4,9 @@
 @author: Sébastien Renard <Sebastien.Renard@digitalfox.org>
 @license: GPL v3 or later
 """
-<<<<<<< HEAD
-=======
-
-
-import unittest
 from datetime import datetime, timedelta
 
 import icalendar
-
->>>>>>> c6bf84be
 from yokadi.ycli import tui
 from yokadi.ycli.projectcmd import getProjectFromName
 from yokadi.yical import yical
@@ -124,9 +117,11 @@
         t1 = dbutils.addTask("x", "t1", {})
         v1 = yical.createVTodoFromTask(t1)
 
-        v1["completed"] = datetime.now()
+        completed = datetime.now()
+        v1.add("COMPLETED", completed)
         yical.updateTaskFromVTodo(t1, v1)
         self.assertEqual(t1.status, "done")
+        self.assertEqual(t1.doneDate, completed)
 
     def testGenerateCal(self):
         # Add an inactive project
