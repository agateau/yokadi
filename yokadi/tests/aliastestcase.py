# -*- coding: UTF-8 -*-
"""
Alias test cases
@author: Sébastien Renard <Sebastien.Renard@digitalfox.org>
@license: GPL v3 or later
"""
from contextlib import redirect_stdout
from io import StringIO


from yokadi.core import db
from yokadi.core.db import Alias
<<<<<<< HEAD
from yokadi.tests.yokaditestcase import YokadiTestCase
from yokadi.ycli.aliascmd import AliasCmd, resolveAlias, getAliasesStartingWith
from yokadi.ycli import colors as C
=======
from yokadi.ycli.aliascmd import AliasCmd
from yokadi.ycli import colors
>>>>>>> 75632bf0
from yokadi.ycli import tui


class AliasTestCase(YokadiTestCase):
    def setUp(self):
        YokadiTestCase.setUp(self)
        db.connectDatabase("", memoryDatabase=True)
        self.session = db.getSession()
        self.cmd = AliasCmd()

    def testList(self):
        self.cmd.do_a_add("b t_add")
        self.cmd.do_a_add("a t_list")
        out = StringIO()
        with redirect_stdout(out):
            self.cmd.do_a_list("")
            content = out.getvalue()
            self.assertEqual(content,
                             colors.BOLD + "a".ljust(10) + colors.RESET + "=> t_list\n" +
                             colors.BOLD + "b".ljust(10) + colors.RESET + "=> t_add\n")

    def testList_empty(self):
        out = StringIO()
        with redirect_stdout(out):
            self.cmd.do_a_list("")
            content = out.getvalue()
            self.assertTrue("No alias defined" in content)

    def testAdd(self):
        self.cmd.do_a_add("l t_list")
        self.cmd.do_a_add("la t_list -a")
        aliases = Alias.getAsDict(self.session)
        self.assertEqual(aliases["l"], "t_list")
        self.cmd.do_a_remove("l")
        self.cmd.do_a_remove("la")
        self.cmd.do_a_remove("unknown")
        aliases = Alias.getAsDict(self.session)
        self.assertEqual(aliases, {})

    def testEditName(self):
        self.cmd.do_a_add("l t_list")

        tui.addInputAnswers("ls")
        self.cmd.do_a_edit_name("l")

        aliases = Alias.getAsDict(self.session)
        self.assertEqual(aliases["ls"], "t_list")

    def testEditCommand(self):
        self.cmd.do_a_add("l t_list")

        tui.addInputAnswers("foo")
        self.cmd.do_a_edit_command("l")

        aliases = Alias.getAsDict(self.session)
        self.assertEqual(aliases["l"], "foo")

    def testResolveAlias(self):
        self.cmd.do_a_add("ll t_list")
        self.cmd.do_a_add("la t_list -a")

        data = (
            ("ll", "t_list"),
            ("ll foo bar", "t_list foo bar"),
            ("la", "t_list -a"),
            ("", ""),
            ("zog zog", "zog zog"),
        )
        for text, expected in data:
            self.assertEqual(resolveAlias(self.session, text), expected)

    def testGetAliasesStartingWith(self):
        self.cmd.do_a_add("ll t_list")
        self.cmd.do_a_add("la t_list -a")

        data = (
            ("", ["la", "ll"]),
            ("l", ["la", "ll"]),
            ("la", ["la"]),
            ("zog", []),
        )
        for text, expected in data:
            output = getAliasesStartingWith(self.session, text)
            self.assertEqual(output, expected)<|MERGE_RESOLUTION|>--- conflicted
+++ resolved
@@ -10,14 +10,9 @@
 
 from yokadi.core import db
 from yokadi.core.db import Alias
-<<<<<<< HEAD
 from yokadi.tests.yokaditestcase import YokadiTestCase
 from yokadi.ycli.aliascmd import AliasCmd, resolveAlias, getAliasesStartingWith
-from yokadi.ycli import colors as C
-=======
-from yokadi.ycli.aliascmd import AliasCmd
 from yokadi.ycli import colors
->>>>>>> 75632bf0
 from yokadi.ycli import tui
 
 
