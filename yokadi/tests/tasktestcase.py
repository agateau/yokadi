# -*- coding: UTF-8 -*-
"""
Task test cases
@author: Aurélien Gâteau <mail@agateau.com>
@author: Sébastien Renard <sebastien.renard@digitalfox.org>
@license: GPL v3 or later
"""
<<<<<<< HEAD
from yokadi.tests.yokaditestcase import YokadiTestCase
=======
import unittest
from unittest.mock import patch
>>>>>>> c6bf84be

import testutils

from yokadi.ycli import tui
from yokadi.ycli.main import YokadiCmd
from yokadi.core import db
from yokadi.core import dbutils
from yokadi.core.db import Task, TaskLock, Keyword, setDefaultConfig, Project, TaskKeyword
from yokadi.core.yokadiexception import YokadiException, BadUsageException


class TaskTestCase(YokadiTestCase):
    def setUp(self):
        YokadiTestCase.setUp(self)
        db.connectDatabase("", memoryDatabase=True)
        setDefaultConfig()
        self.session = db.getSession()
        tui.clearInputAnswers()
        self.cmd = YokadiCmd()

    def testAdd(self):
        tui.addInputAnswers("y")
        self.cmd.do_t_add("x t1")

        tui.addInputAnswers("y", "y")
        self.cmd.do_t_add("x @kw1 @kw2=12 t2")

        tui.addInputAnswers("n")
        self.cmd.do_t_add("notExistingProject newTask")

        tasks = self.session.query(Task).all()
        result = [x.title for x in tasks]
        expected = ["t1", "t2"]
        self.assertEqual(result, expected)
        for x in tasks:
            self.assert_(x.uuid)

        kwDict = self.session.get(Task, 2).getKeywordDict()
        self.assertEqual(kwDict, dict(kw1=None, kw2=12))

        for bad_input in ("",  # No project
                          "x"):  # No task name
            self.assertRaises(BadUsageException, self.cmd.do_t_add, bad_input)

    def testEdit(self):
        tui.addInputAnswers("y")
        self.cmd.do_t_add("x txt @_note")

        tui.addInputAnswers("newtxt")
        self.cmd.do_t_edit("1")

        task = self.session.get(Task, 1)
        self.assertEqual(task.title, "newtxt")
        self.assertEqual(task.getKeywordDict(), {"_note": None})

    def testEditAddKeyword(self):
        tui.addInputAnswers("y")
        self.cmd.do_t_add("x txt")

        tui.addInputAnswers("txt @kw", "y")
        self.cmd.do_t_edit("1")

        task = self.session.get(Task, 1)
        self.assertEqual(task.title, "txt")
        self.assertEqual(task.getKeywordDict(), {"kw": None})

    def testEditRemoveKeyword(self):
        tui.addInputAnswers("y", "y")
        self.cmd.do_t_add("x txt @kw")

        tui.addInputAnswers("txt")
        self.cmd.do_t_edit("1")

        task = self.session.get(Task, 1)
        self.assertEqual(task.title, "txt")
        self.assertEqual(task.getKeywordDict(), {})

    def testRemove(self):
        # Create a recurrent task with one keyword
        tui.addInputAnswers("y", "y")
        self.cmd.do_t_add("x @kw bla")
        task = self.session.query(Task).one()
        self.cmd.do_t_recurs("1 daily 10:00")

        keyword = self.session.query(Keyword).filter_by(name="kw").one()
        self.assertEqual(keyword.tasks, [task])

        # Pretend we edit the task description so that we have a TaskLock for
        # this task
        taskLockManager = dbutils.TaskLockManager(task)
        taskLockManager.acquire()
        self.session.query(TaskLock).one()
        self.assertEqual(self.session.query(TaskLock).count(), 1)

        # Remove it, the keyword should no longer be associated with any task,
        # the lock should be gone
        tui.addInputAnswers("y")
        self.cmd.do_t_remove(str(task.id))

        self.assertEqual(keyword.tasks, [])
        self.assertEqual(self.session.query(TaskLock).count(), 0)

        # Should not crash
        taskLockManager.release()

    def testMark(self):
        tui.addInputAnswers("y")
        self.cmd.do_t_add("x t1")
        task = self.session.get(Task, 1)
        self.assertEqual(task.status, "new")
        self.cmd.do_t_mark_started("1")
        self.assertEqual(task.status, "started")
        self.cmd.do_t_mark_new("1")
        self.assertEqual(task.status, "new")
        self.cmd.do_t_mark_done("1")
        self.assertEqual(task.status, "done")

    def testAddKeywords(self):
        tui.addInputAnswers("y")
        self.cmd.do_t_add("x t1")
        task = self.session.get(Task, 1)

        tui.addInputAnswers("y", "y")
        self.cmd.do_t_add_keywords("1 @kw1 @kw2=12")

        kwDict = task.getKeywordDict()
        self.assertEqual(kwDict, dict(kw1=None, kw2=12))

        for bad_input in ("",  # No task
                          "1",  # No keyword
                          "1 kw1"):  # No @ before kw1
            self.assertRaises(YokadiException, self.cmd.do_t_add_keywords, bad_input)

    def testSetProject(self):
        tui.addInputAnswers("y")
        self.cmd.do_t_add("x t1")
        tui.addInputAnswers("y")
        self.cmd.do_t_project("1 y")
        task1 = self.session.get(Task, 1)
        self.assertEqual(task1.project.name, "y")

        self.cmd.do_t_add("x t2")
        self.cmd.do_t_project("1 _")
        task1 = self.session.get(Task, 1)
        self.assertEqual(task1.project.name, "x")

        tui.addInputAnswers("n")
        self.cmd.do_t_project("1 doesnotexist")
        task1 = self.session.get(Task, 1)
        self.assertEqual(task1.project.name, "x")

    def testLastTaskId(self):
        # Using "_" with no prior task activity should raise an exception
        self.assertRaises(YokadiException, self.cmd.getTaskFromId, "_")

        tui.addInputAnswers("y")
        self.cmd.do_t_add("x t1")
        task1 = self.session.get(Task, 1)
        self.assertEqual(self.cmd.getTaskFromId("_"), task1)

        self.cmd.do_t_add("x t2")
        task2 = self.session.get(Task, 2)
        self.assertEqual(self.cmd.getTaskFromId("_"), task2)

        self.cmd.do_t_mark_started("1")
        self.assertEqual(self.cmd.getTaskFromId("_"), task1)

    def testLastProjectName(self):
        # Using "_" with no prior project used should raise an exception
        self.assertRaises(YokadiException, self.cmd.do_t_add, "_ t1")
        tui.addInputAnswers("y")
        self.cmd.do_t_add("x t1")
        task1 = self.session.get(Task, 1)
        self.cmd.do_t_add("_ t2")
        task2 = self.session.get(Task, 2)
        self.assertEqual(task1.project, task2.project)

    def testRecurs(self):
        tui.addInputAnswers("y")
        self.cmd.do_t_add("x t1")
        task = self.session.get(Task, 1)

        self.cmd.do_t_recurs("1 daily 10:00")
        self.assertTrue(task.recurrence)
        self.assertEqual(task.status, "new")
        self.cmd.do_t_mark_done("1")

        self.assertEqual(task.status, "new")

        self.cmd.do_t_recurs("1 none")
        self.assertFalse(task.recurrence)

        self.cmd.do_t_mark_done("1")
        self.assertEqual(task.status, "done")

        for bad_input in ("",  # No task
                          "1",  # No recurence
                          "1 foo",  # Unknown recurrence
                          "1 daily",  # No time
                          "1 weekly",  # No day
                          "1 weekly monday",  # No time
                          "1 monthly",  # No day
                          "1 monthly 10",  # No time
                          "1 quarterly",  # No day
                          "1 quarterly 10",  # No time
                          "1 monthly foo 12:00",  # Bad date
                          ):
            self.assertRaises(YokadiException, self.cmd.do_t_recurs, bad_input)

    def testRenderListSectionOrder(self):
        projectNames = "ccc", "aaa", "UPPER_CASE", "zzz", "mmm"
        projectList = []
        for name in projectNames:
            prj = Project(name=name)
            task = Task(project=prj, title="Hello")
            self.session.add(prj)
            self.session.add(task)
            projectList.append(prj)
        self.session.flush()

        renderer = testutils.TestRenderer()
        self.cmd._renderList(renderer, projectList, filters=[], order=[])

        self.assertEqual(list(renderer.taskDict.keys()), sorted(projectNames, key=lambda x: x.lower()))

    def testRenderListSectionOrderKeywords(self):
        prj = Project(name="prj")
        keywordNames = ["kw_" + x for x in ("ccc", "aaa", "UPPER_CASE", "zzz", "mmm")]
        keywordList = []
        for name in keywordNames:
            keyword = Keyword(name=name)
            task = Task(project=prj, title="Hello")
            TaskKeyword(task=task, keyword=keyword)
            self.session.add(task)
            keywordList.append(prj)
        self.session.flush()

        renderer = testutils.TestRenderer()
        self.cmd._renderList(renderer, [prj], filters=[], order=[], groupKeyword="kw_%")

        self.assertEqual(list(renderer.taskDict.keys()), sorted(keywordNames, key=lambda x: x.lower()))

    def testTlist(self):
        tui.addInputAnswers("y")
        self.cmd.do_t_add("x t1")
        tui.addInputAnswers("y", "y")
        self.cmd.do_t_add("x @kw1 @kw2=12 t2")

        for line in ("", "-a", "-t", "-d today", "-u 10", "-k %", "-k _%", "-s t", "--overdue",
                     "@%", "@k%", "!@%", "!@kw1", "-f plain", "-f xml", "-f html", "-f csv"):
            self.cmd.do_t_list(line)

    def testTlistUrgency0(self):
        # Given a project with two tasks, one with a negative urgency
        prj = Project(name="prj")
        self.session.add(prj)
        t1 = Task(project=prj, title="t1")
        self.session.add(t1)
        t2 = Task(project=prj, title="t2", urgency=-1)
        self.session.add(t2)
        self.session.flush()
        # When I list tasks with -u 0
        renderer = testutils.TestRenderer()
        self.cmd.do_t_list("-u 0", renderer=renderer)
        # Then the task with a negative urgency is not listed
        self.assertEqual(renderer.tasks, [t1])

    def testNlist(self):
        tui.addInputAnswers("y")
        self.cmd.do_n_add("x t1")
        self.cmd.do_t_add("x t2")
        tui.addInputAnswers("y", "y")
        self.cmd.do_n_add("x @kw1 @kw2=12 t3")
        self.cmd.do_t_add("x @kw1 @kw2=12 t4")

        for line in ("", "-k %", "-k _%", "-s t",
                     "@%", "@k%", "!@%", "!@kw1", "-f plain"):
            self.cmd.do_t_list(line)

    def testTfilter(self):
        t1 = dbutils.addTask("x", "t1", interactive=False)
        t2 = dbutils.addTask("x", "t2", keywordDict={"kw1": None, "kw2": 12}, interactive=False)
        t3 = dbutils.addTask("y", "t3", interactive=False)

        testData = [
            ("@kw1", {"x": [t2]}),
            ("@kw1 @kw2", {"x": [t2]}),
            ("x", {"x": [t1, t2]}),
            ("x @kw1", {"x": [t2]}),
            ("none", {"x": [t1, t2], "y": [t3]}),
        ]
        for filter, expectedTaskDict in testData:
            self.cmd.do_t_filter(filter)
            renderer = testutils.TestRenderer()
            self.cmd.do_t_list("", renderer=renderer)
            self.assertEqual(renderer.taskDict.keys(), expectedTaskDict.keys())
            for key in renderer.taskDict.keys():
                self.assertEqual([x.title for x in renderer.taskDict[key]], [x.title for x in expectedTaskDict[key]])

        self.assertRaises(YokadiException, self.cmd.do_t_filter, "")

    def testTApply(self):
        self.cmd.do_k_add("lala")
        for i in range(10):
            tui.addInputAnswers("y")
            self.cmd.do_t_add("x t%s" % i)
        ids = [1, 2, 4, 5, 6, 9]
        self.cmd.do_t_apply("1 2,4-6 9 t_add_keywords @lala")
        for taskId in range(1, 10):
            kwDict = self.session.get(Task, taskId).getKeywordDict()
            if taskId in ids:
                self.assertEqual(kwDict, dict(lala=None))
            else:
                self.assertNotEqual(kwDict, dict(lala=None))

        # raise error if t_list had not been called previously
        self.assertRaises(BadUsageException, self.cmd.do_t_apply, "__ t_add_keywords @toto")

        self.cmd.do_t_list("@lala")
        self.cmd.do_t_apply("__ t_add_keywords @toto")
        for taskId in range(1, 10):
            kwDict = self.session.get(Task, taskId).getKeywordDict()
            if taskId in ids:
                self.assertEqual(kwDict, dict(lala=None, toto=None))
            else:
                self.assertNotEqual(kwDict, dict(lala=None, toto=None))

    def testReorderFailsOnInvalidInputs(self):
        self.assertRaises(BadUsageException, self.cmd.do_t_reorder, "unknown_project")
        self.assertRaises(BadUsageException, self.cmd.do_t_reorder, "too much args")

    def testDue(self):
        tui.addInputAnswers("y")
        self.cmd.do_t_add("x t1")
        for valid_input in ("+1d", "+1m"):
            self.cmd.do_t_due("1 %s" % valid_input)
        for bad_input in ("coucou", "+1s"):
            self.assertRaises(YokadiException, self.cmd.do_t_due, "1 %s" % bad_input)

    def testToNote(self):
        tui.addInputAnswers("y")
        self.cmd.do_t_add("x t1")

        self.cmd.do_t_to_note(1)
        task = self.session.get(Task, 1)
        self.assertTrue(task.isNote(self.session))

        # Doing it twice should not fail
        self.cmd.do_t_to_note(1)
        task = self.session.get(Task, 1)
        self.assertTrue(task.isNote(self.session))

    def testToTask(self):
        tui.addInputAnswers("y")
        self.cmd.do_n_add("x t1")

        self.cmd.do_n_to_task(1)
        task = self.session.get(Task, 1)
        self.assertFalse(task.isNote(self.session))

        # Doing it twice should not fail
        self.cmd.do_n_to_task(1)
        task = self.session.get(Task, 1)
        self.assertFalse(task.isNote(self.session))

    @patch("yokadi.ycli.tui.editText")
    def testReorder(self, editTextMock):
        t1, t2, t3 = [dbutils.addTask("x", f"t{x}", interactive=False) for x in range(1, 4)]

        # Simulate moving t3 from 3rd line to the 1st
        editTextMock.return_value = "3,t3\n1,t1\n2,t2"

        self.cmd.do_t_reorder("x")
        editTextMock.assert_called_with("1,t1\n2,t2\n3,t3")

        self.assertEqual(t3.urgency, 2)
        self.assertEqual(t1.urgency, 1)
        self.assertEqual(t2.urgency, 0)

# vi: ts=4 sw=4 et<|MERGE_RESOLUTION|>--- conflicted
+++ resolved
@@ -5,12 +5,8 @@
 @author: Sébastien Renard <sebastien.renard@digitalfox.org>
 @license: GPL v3 or later
 """
-<<<<<<< HEAD
 from yokadi.tests.yokaditestcase import YokadiTestCase
-=======
-import unittest
 from unittest.mock import patch
->>>>>>> c6bf84be
 
 import testutils
 
