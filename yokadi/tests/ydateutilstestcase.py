# -*- coding: UTF-8 -*-
"""
Date utilities test cases
@author: Sébastien Renard <Sebastien.Renard@digitalfox.org>
@license: GPL v3 or later
"""

import unittest
import operator
from datetime import datetime, timedelta, time

from yokadi.core import ydateutils
from yokadi.core.yokadiexception import YokadiException


class YDateUtilsTestCase(unittest.TestCase):
    def testParseDateTimeDelta(self):
        testData = [
            ("1m", timedelta(minutes=1)),
            ("3M", timedelta(minutes=3)),
            ("5H", timedelta(hours=5)),
            ("6.5D", timedelta(days=6, hours=12)),
            ("12W", timedelta(days=12 * 7)),
            ]

        for text, expected in testData:
            output = ydateutils.parseDateTimeDelta(text)
            self.assertEqual(expected, output)

    def testParseHumaneDateTime(self):
        for date in ("+5M", "+1m", "+2H", "+3h", "+9D", "+14d", "+432W", "+0w",
                     "01/01/2009", "10/10/2008 12", "7/7/2007 10:15", "1/2/2003 1:2:3"):
            ydateutils.parseHumaneDateTime(date)

        for invalidDate in ("2008", "01/2009", "01//02/01", "02/20/2009", "", "+3e", "lkjljlkjlkj", "200/200/2009"):
            self.assertRaises(YokadiException, ydateutils.parseHumaneDateTime, invalidDate)

        # Fake today to a fixed date. This is a saturday (weekday=5).
        today = datetime(2009, 1, 3)
        endOfDay = dict(hour=23, minute=59, second=59)
        startOfDay = dict(hour=0, minute=0, second=0)
        testData = [
            ("06/02/2009", None, datetime(2009, 2, 6)),
            ("06/02/09", None, datetime(2009, 2, 6)),
            ("06/02/2009 12:30", None, datetime(2009, 2, 6, 12, 30)),
            ("06/02/2009", ydateutils.TIME_HINT_BEGIN, datetime(2009, 2, 6, 0, 0, 0)),
            ("06/02/2009", ydateutils.TIME_HINT_END, datetime(2009, 2, 6, 23, 59, 59)),
            ("tomorrow 18:00", None, today + timedelta(days=1, hours=18)),
            ("tomorrow", ydateutils.TIME_HINT_END, today.replace(day=4, hour=23, minute=59, second=59)),
            ("sunday", None, datetime(2009, 1, 4)),
            ("tu 11:45", None, datetime(2009, 1, 6, 11, 45)),
            ("today", ydateutils.TIME_HINT_END, today.replace(**endOfDay)),
            ("today", ydateutils.TIME_HINT_BEGIN, today.replace(**startOfDay)),
            ("now", None, today),
            ("today 5 PM", None, today.replace(hour=17)),
            ("6:32pm", None, today.replace(hour=18, minute=32)),
            ("06/02 2:40 am", None, datetime(2009, 2, 6, 2, 40)),
            ("+2w", None, datetime(2009, 1, 17)),
            ("+1d", None, datetime(2009, 1, 4)),
            ("-1d", None, datetime(2009, 1, 2)),
            ("+3h", None, datetime(2009, 1, 3, 3, 0)),
            ("-1M", None, datetime(2009, 1, 2, 23, 59)),
            ]

        for text, hint, expected in testData:
            output = ydateutils.parseHumaneDateTime(text, hint=hint, today=today)
            self.assertEqual(expected, output)

    def testPastTime(self):
        # Fake now to a fixed date and time
        now = datetime(2009, 1, 3, 11, 0)
        testData = [
            ("1:00pm", now.replace(hour=13, minute=0)),
            ("10:00am", now.replace(hour=10, minute=0) + timedelta(days=1)),
            ]

        for text, expected in testData:
            output = ydateutils.parseHumaneDateTime(text, hint=None, today=now)
            self.assertEqual(expected, output)

    def testFormatTimeDelta(self):
        testData = [
            (timedelta(minutes=1), "1m"),
            (timedelta(hours=1), "1h 0m"),
            (timedelta(hours=1, minutes=1), "1h 1m"),
            (timedelta(days=2, hours=5), "2d"),
            (timedelta(days=7), "1w"),
            (timedelta(days=10), "1w, 3d"),
            (timedelta(days=60), "2M"),
            (timedelta(days=80), "2M, 20d"),
            (timedelta(days=365), "1Y"),
            (timedelta(days=400), "1Y, 1M"),
            ]

        for input, expected in testData:
            output = ydateutils.formatTimeDelta(input)
            self.assertEqual(expected, output)
            output = ydateutils.formatTimeDelta(-input)
            self.assertEqual("-" + expected, output)

    def testParseDateLimit(self):
        # Fake today to a fixed date. This is a saturday (weekday=5).
        today = datetime(2009, 1, 3)
        endOfDay = dict(hour=23, minute=59, second=59)
        startOfDay = dict(hour=0, minute=0, second=0)

        testData = [
            ("today", operator.__le__, today.replace(**endOfDay)),
            ("<=today", operator.__le__, today.replace(**endOfDay)),
            ("<today", operator.__lt__, today.replace(**startOfDay)),
            (">today", operator.__gt__, today.replace(**endOfDay)),
            (">=today", operator.__ge__, today.replace(**startOfDay)),
            ("<=06/02/2009", operator.__le__, datetime(2009, 2, 6).replace(**endOfDay)),
            ("<06/02/2009", operator.__lt__, datetime(2009, 2, 6).replace(**startOfDay)),
            ("tomorrow 18:00", operator.__le__, today + timedelta(days=1, hours=18)),
            ("sunday", operator.__le__, datetime(2009, 1, 4).replace(**endOfDay)),
            ("tu 11:45", operator.__le__, datetime(2009, 1, 6, 11, 45)),
            ]

        for text, expectedOp, expectedDate in testData:
            output = ydateutils.parseDateLimit(text, today=today)
            output = ydateutils.parseDateLimit(text, today=today)
            self.assertEqual(expectedOp, output[0])
            self.assertEqual(expectedDate, output[1])
<<<<<<< HEAD
=======

    def testGuessTime(self):
        for invalidTime in ("+5M", "+1m", "+2H", "+3h", "+9D", "+14d", "+432W", "+0w",
                     "01/01/2009", "10/10/2008 12", "7/7/2007 10:15", "1/2/2003 1:2:3"):
            self.assertIsNone(ydateutils.guessTime(invalidTime))


        for text, expected_result in (('12:05:20', time(hour=12, minute=5, second=20)), ('10:00am', time(hour=10)), ('7:30pm', time(hour=19, minute=30))):
            output = ydateutils.guessTime(text)
            self.assertEqual(expected_result, output)

>>>>>>> 82c828fe
# vi: ts=4 sw=4 et<|MERGE_RESOLUTION|>--- conflicted
+++ resolved
@@ -122,8 +122,6 @@
             output = ydateutils.parseDateLimit(text, today=today)
             self.assertEqual(expectedOp, output[0])
             self.assertEqual(expectedDate, output[1])
-<<<<<<< HEAD
-=======
 
     def testGuessTime(self):
         for invalidTime in ("+5M", "+1m", "+2H", "+3h", "+9D", "+14d", "+432W", "+0w",
@@ -135,5 +133,4 @@
             output = ydateutils.guessTime(text)
             self.assertEqual(expected_result, output)
 
->>>>>>> 82c828fe
 # vi: ts=4 sw=4 et