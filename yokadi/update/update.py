#!/usr/bin/env python3
# -*- coding: UTF-8 -*-
"""
This script updates a Yokadi database to the latest version

@author: Aurélien Gâteau <mail@agateau.com>
@license: GPL v3 or newer
"""

import os
import shutil
import sqlite3
import sys
import time
from argparse import ArgumentParser
from tempfile import TemporaryDirectory

from yokadi.core import basepaths
from yokadi.core import db
from yokadi.sync import VERSION as DUMP_VERSION
from yokadi.sync.gitvcsimpl import GitVcsImpl
from yokadi.sync.dump import readVersionFile, createVersionFile
from yokadi.sync.syncmanager import SyncManager

from yokadi.update import updateutils

# Those modules look unused, but they are used "dynamically"
from yokadi.update import update1to2  # noqa
from yokadi.update import update2to3  # noqa
from yokadi.update import update3to4  # noqa
from yokadi.update import update4to5  # noqa
from yokadi.update import update5to6  # noqa
from yokadi.update import update6to7  # noqa
from yokadi.update import update7to8  # noqa
from yokadi.update import update8to9  # noqa
from yokadi.update import update9to10  # noqa
from yokadi.update import update10to11  # noqa
from yokadi.update import update11to12  # noqa
<<<<<<< HEAD


BEFORE_UPDATE_TAG = 'before-update'


def err(message):
    print("error: " + message, file=sys.stderr)
=======
>>>>>>> 18922f0d


def getVersion(fileName):
    database = db.Database(fileName, createIfNeeded=False, updateMode=True)
    return database.getVersion()


def setVersion(fileName, version):
    database = db.Database(fileName, createIfNeeded=False, updateMode=True)
    database.setVersion(version)


def importTable(dstCursor, srcCursor, table):
    columns = updateutils.getTableColumnList(dstCursor, table)
    columnString = ", ".join(columns)
    sql = "select {} from {}".format(columnString, table)

    placeHolders = ", ".join(["?"] * len(columns))
    insertSql = "insert into {}({}) values({})".format(table, columnString, placeHolders)

    query = srcCursor.execute(sql)
    while True:
        rows = query.fetchmany(size=100)
        if not rows:
            break
        dstCursor.executemany(insertSql, rows)


def updateSyncDump(dbPath, dumpDir):
    currentDumpVersion = readVersionFile(dumpDir)
    if currentDumpVersion == DUMP_VERSION:
        print('Sync dump does not need to be recreated')
        return
    assert currentDumpVersion < DUMP_VERSION, \
        'current dump version is greater than the target dump. This should not happen!'

    db.connectDatabase(dbPath)

    print('Recreating sync dump')
    vcsImpl = GitVcsImpl(dumpDir)
    syncManager = SyncManager(session=db.getSession(), vcsImpl=vcsImpl)
    vcsImpl.createTag(BEFORE_UPDATE_TAG)
    try:
        createVersionFile(dumpDir)
        syncManager.clearDump()
        syncManager.dump()
    except:
        err('An exception has occurred while recreating dump. Resetting dump.')
        vcsImpl.resetTo(BEFORE_UPDATE_TAG)
        raise
    finally:
        vcsImpl.deleteTag(BEFORE_UPDATE_TAG)


def recreateDb(workPath, destPath):
    assert os.path.exists(workPath)

    print("Recreating the database")
    database = db.Database(destPath, createIfNeeded=True, updateMode=True)  # noqa

    print("Importing content to the new database")
    srcConn = sqlite3.connect(workPath)
    srcCursor = srcConn.cursor()
    dstConn = sqlite3.connect(destPath)
    dstCursor = dstConn.cursor()

    for table in updateutils.getTableList(dstCursor):
        importTable(dstCursor, srcCursor, table)
    dstConn.commit()


def update(dataDir, newDataDir=None, inplace=True):
    # Check paths
    dbPath = os.path.join(dataDir, basepaths.DB_NAME)
    if not os.path.exists(dbPath):
        err("'{}' does not exist.".format(dbPath))
        return 1

    if not inplace:
        if os.path.exists(newDataDir):
            err("'{}' already exists.".format(newDataDir))
            return 1
        else:
            os.mkdir(newDataDir)

    # Check version
    version = getVersion(dbPath)
    print("Found version %d" % version)

    if version == db.DB_VERSION:
        print("Nothing to do")
        return 0

    if inplace:
        destDir = dataDir
    else:
        destDir = newDataDir
    with TemporaryDirectory(prefix="yokadi-update-", dir=destDir) as tempDir:
        # Copy the DB
        workDbPath = os.path.join(tempDir, "work.db")
        shutil.copy(dbPath, workDbPath)

        # Start import
        oldVersion = getVersion(workDbPath)

        with sqlite3.connect(workDbPath) as conn:
            cursor = conn.cursor()

            for version in range(oldVersion, db.DB_VERSION):
                moduleName = "update{}to{}".format(version, version + 1)
                print("Updating to {}".format(version + 1))
                module = globals()[moduleName]
                module.update(cursor)

        setVersion(workDbPath, db.DB_VERSION)

        # Recreate the DB
        recreatedDbPath = os.path.join(tempDir, "recreated.db")
        recreateDb(workDbPath, recreatedDbPath)

        # Move to final paths
        if inplace:
            base, ext = os.path.splitext(dbPath)
            timestamp = time.strftime("%Y%m%d")
            backupPath = base + "-v{}-{}".format(oldVersion, timestamp) + ext
            os.rename(dbPath, backupPath)
            print("Old database renamed to {}".format(backupPath))
            os.rename(recreatedDbPath, dbPath)
        else:
            newDbPath = basepaths.getDbPath(newDataDir)
            os.rename(recreatedDbPath, newDbPath)

    # Update sync dump if required
    dumpDir = basepaths.getSyncDumpDir(dataDir)
    if os.path.exists(dumpDir):
        if inplace:
            updateSyncDump(dbPath, dumpDir)
        else:
            newDumpDir = basepaths.getSyncDumpDir(newDataDir)
            shutil.copytree(dumpDir, newDumpDir)
            updateSyncDump(newDbPath, newDumpDir)

    return 0


def main():
    # Parse args
    parser = ArgumentParser()
    parser.add_argument('--datadir', metavar='<path/to/current/datadir>',
                        help="Path to the datadir to update.")
    parser.add_argument('--updated-datadir', dest='updated', metavar='<path/to/updated/datadir>',
                        help="Path to the destination datadir. Mandatory unless --in-place is used",
                        nargs="?")
    parser.add_argument("-i", "--in-place",
                        dest="inplace", action="store_true",
                        help="Replace current file")

    args = parser.parse_args()

    dataDir = os.path.abspath(args.datadir)

    if args.inplace:
        newDataDir = None
        if args.updated:
            parser.error('Cannot use --updated or with --in-place')
    else:
        newDataDir = os.path.abspath(args.updated)

<<<<<<< HEAD
    return update(dataDir, newDataDir, inplace=args.inplace)
=======
    try:
        return update(dbPath, newDbPath, inplace=args.inplace)
    except updateutils.UpdateError as exc:
        err(str(exc))
        return 1
>>>>>>> 18922f0d


if __name__ == "__main__":
    sys.exit(main())
# vi: ts=4 sw=4 et<|MERGE_RESOLUTION|>--- conflicted
+++ resolved
@@ -36,7 +36,6 @@
 from yokadi.update import update9to10  # noqa
 from yokadi.update import update10to11  # noqa
 from yokadi.update import update11to12  # noqa
-<<<<<<< HEAD
 
 
 BEFORE_UPDATE_TAG = 'before-update'
@@ -44,8 +43,6 @@
 
 def err(message):
     print("error: " + message, file=sys.stderr)
-=======
->>>>>>> 18922f0d
 
 
 def getVersion(fileName):
@@ -214,15 +211,11 @@
     else:
         newDataDir = os.path.abspath(args.updated)
 
-<<<<<<< HEAD
-    return update(dataDir, newDataDir, inplace=args.inplace)
-=======
     try:
-        return update(dbPath, newDbPath, inplace=args.inplace)
+        return update(dataDir, newDataDir, inplace=args.inplace)
     except updateutils.UpdateError as exc:
         err(str(exc))
         return 1
->>>>>>> 18922f0d
 
 
 if __name__ == "__main__":
