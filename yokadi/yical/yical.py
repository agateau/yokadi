--- conflicted
+++ resolved
@@ -188,11 +188,7 @@
             uid = TASK_UID % newTaskDict[uid]
             vTodo["UID"] = uid
 
-<<<<<<< HEAD
-        if vTodo["UID"].startswith(icalutils.UID_PREFIX):
-=======
-        if uid.startswith(UID_PREFIX):
->>>>>>> c6bf84be
+        if uid.startswith(icalutils.UID_PREFIX):
             # This is a yokadi Task.
             if vTodo["LAST-MODIFIED"].dt > vTodo["CREATED"].dt:
                 # Task has been modified
