# -*- coding: UTF-8 -*-
"""
Database utilities.

@author: Aurélien Gâteau <mail@agateau.com>
@author: Sébastien Renard <sebastien.renard@digitalfox.org>
@license: GPL v3 or later
"""
import os
from datetime import datetime, timedelta

from sqlalchemy import and_
from sqlalchemy.orm import aliased
from sqlalchemy.orm.exc import NoResultFound, MultipleResultsFound

from yokadi.ycli import tui
from yokadi.core import db
from yokadi.core.db import Alias, Keyword, Project, Task, TaskKeyword, TaskLock
from yokadi.core.yokadiexception import YokadiException


def addTask(projectName, title, keywordDict=None, interactive=True):
    """Adds a task based on title and keywordDict.
    @param projectName: name of project as a string
    @param title: task title as a string
    @param keywordDict: dictionary of keywords (name : value)
    @param interactive: Ask user before creating project (this is the default)
    @type interactive: Bool
    @returns : Task instance on success, None if cancelled."""
    session = db.getSession()
    if keywordDict is None:
        keywordDict = {}

    # Create missing keywords
    if not createMissingKeywords(keywordDict.keys(), interactive=interactive):
        return None

    # Create missing project
    project = getOrCreateProject(projectName, interactive=interactive)
    if not project:
        return None

    # Create task
<<<<<<< HEAD
    task = Task(creationDate=datetime.now().replace(second=0, microsecond=0),
                project=project,
                title=title,
                description="",
                status="new")
=======
    task = Task(creationDate=datetime.now().replace(second=0, microsecond=0), project=project, title=title,
                description="", status="new")
>>>>>>> 2bbc8487
    session.add(task)
    task.setKeywordDict(keywordDict)
    session.merge(task)

    return task


def getTaskFromId(tid):
    """Returns a task given its id, or raise a YokadiException if it does not
    exist.
    @param tid: taskId string
    @return: Task instance or None if existingTask is False"""
    session = db.getSession()
    # We do not use line.isdigit() because it returns True if line is '¹'!
    try:
        taskId = int(tid)
    except ValueError:
        raise YokadiException("task id should be a number")

    try:
        task = session.query(Task).filter_by(id=taskId).one()
    except NoResultFound:
        raise YokadiException("Task %s does not exist. Use t_list to see all tasks" % taskId)
    return task


def getOrCreateKeyword(keywordName, interactive=True):
    """Get a keyword by its name. Create it if needed
    @param keywordName: keyword name as a string
    @param interactive: Ask user before creating keyword (this is the default)
    @type interactive: Bool
    @return: Keyword instance or None if user cancel creation"""
    session = db.getSession()
    try:
        return session.query(Keyword).filter_by(name=keywordName).one()
    except (NoResultFound, MultipleResultsFound):
        if interactive and not tui.confirm("Keyword '%s' does not exist, create it" % keywordName):
            return None
        keyword = Keyword(name=keywordName)
        session.add(keyword)
        print("Added keyword '%s'" % keywordName)
        return keyword


def getOrCreateProject(projectName, interactive=True, createIfNeeded=True):
    """Get a project by its name. Create it if needed
    @param projectName: project name as a string
    @param interactive: Ask user before creating project (this is the default)
    @type interactive: Bool
    @param createIfNeeded: create project if it does not exist (this is the default)
    @type createIfNeeded: Bool
    @return: Project instance or None if user cancel creation or createIfNeeded is False"""
    session = db.getSession()
    result = session.query(Project).filter_by(name=projectName).all()
    if len(result):
        return result[0]

    if not createIfNeeded:
        return None

    if interactive and not tui.confirm("Project '%s' does not exist, create it" % projectName):
        return None

    project = Project(name=projectName)
    session.add(project)
    print("Added project '%s'" % projectName)
    return project


def createMissingKeywords(lst, interactive=True):
    """Create all keywords from lst which does not exist
    @param lst: list of keyword
    @return: True, if ok, False if user canceled"""
    for keywordName in lst:
        if not getOrCreateKeyword(keywordName, interactive=interactive):
            return False
    return True


def getKeywordFromName(name):
    """Returns a keyword from its name, which may start with "@"
    raises a YokadiException if not found
    @param name: the keyword name
    @return: The keyword"""
    session = db.getSession()
    if not name:
        raise YokadiException("No keyword supplied")
    if name.startswith("@"):
        name = name[1:]
    lst = session.query(Keyword).filter_by(name=name).all()
    if len(lst) == 0:
        raise YokadiException("No keyword named '%s' found" % name)
    return lst[0]


def splitKeywordDict(dct):
    """Take a keyword dict and return a tuple of the form (userDict,
    reservedDict) """
    userDict = {}
    reservedDict = {}
    for key, value in dct.items():
        if key[0] == '_':
            reservedDict[key] = value
        else:
            userDict[key] = value
    return userDict, reservedDict


class TaskLockManager:
    """Handle a lock to prevent concurrent editing of the same task"""
    def __init__(self, task):
        """
        @param task: a Task instance
        @param session: sqlalchemy session"""
        self.task = task
        self.session = db.getSession()

    def _getLock(self):
        """Retrieve the task lock if it exists (else None)"""
        try:
            return db.getSession().query(TaskLock).filter(TaskLock.task == self.task).one()
        except NoResultFound:
            return None

    def acquire(self, pid=None, now=None):
        """Acquire a lock for that task and remove any previous stale lock"""
        if now is None:
            now = datetime.now()
        if pid is None:
            pid = os.getpid()

        lock = self._getLock()
        if lock:
            if lock.updateDate < now - 2 * timedelta(seconds=tui.MTIME_POLL_INTERVAL):
                # Stale lock, reusing it
                lock.pid = pid
                lock.updateDate = now
            else:
                raise YokadiException("Task %s is already locked by process %s" % (lock.task.id, lock.pid))
        else:
            # Create a lock
            self.session.add(TaskLock(task=self.task, pid=pid, updateDate=now))
        self.session.commit()

    def update(self, now=None):
        """Update lock timestamp to avoid it to expire"""
        if now is None:
            now = datetime.now()
        lock = self._getLock()
        lock.updateDate = now
        self.session.merge(lock)
        self.session.commit()

    def release(self):
        """Release the lock for that task"""
        # Only release our lock
        lock = self._getLock()
        if lock and lock.pid == os.getpid():
            self.session.delete(lock)
            self.session.commit()


class DbFilter(object):
    """
    Light wrapper around SQL Alchemy filters. Makes it possible to have the
    same interface as KeywordFilter
    """
    def __init__(self, condition):
        self.condition = condition

    def apply(self, lst):
        return lst.filter(self.condition)


class KeywordFilter(object):
    """Represent a filter on a keyword"""
    def __init__(self, name, negative=False, value=None, valueOperator=None):
        self.name = name  # Keyword name
        assert self.name, "Keyword name cannot be empty"
        self.negative = negative  # Negative filter
        self.value = value  # Keyword value
        self.valueOperator = valueOperator  # Operator to compare value

    def __repr__(self):
        return "<KeywordFilter name={} negative={} value={} valueOperator={}>".format(
            self.name, self.negative, self.value, self.valueOperator)

    def apply(self, query):
        """Apply keyword filters to query
        @return: a new query"""
        if self.negative:
            session = db.getSession()
            excludedTaskIds = session.query(Task.id).join(TaskKeyword).join(Keyword) \
                .filter(Keyword.name.like(self.name))
            return query.filter(~Task.id.in_(excludedTaskIds))
        else:
            keywordAlias = aliased(Keyword)
            taskKeywordAlias = aliased(TaskKeyword)
            query = query.outerjoin(taskKeywordAlias, Task.taskKeywords)
            query = query.outerjoin(keywordAlias, taskKeywordAlias.keyword)
            filter = keywordAlias.name.like(self.name)
            if self.valueOperator == "=":
                filter = and_(filter, taskKeywordAlias.value == self.value)
            elif self.valueOperator == "!=":
                filter = and_(filter, taskKeywordAlias.value != self.value)
            return query.filter(filter)


def getObject(session, table, **kwargs):
    """
    Get an object from table @p table, passing **kwargs to `filter_by`.
    Raises NoResultFound if no such object exists, unless `kwargs` contains
    _allowNone=True.
    """
    try:
        allowNone = kwargs.pop("_allowNone")
    except KeyError:
        allowNone = False
    try:
        return session.query(table).filter_by(**kwargs).one()
    except NoResultFound:
        if allowNone:
            return None
        else:
            raise


def getProject(session, **kwargs):
    return getObject(session, Project, **kwargs)


def getTask(session, **kwargs):
    return getObject(session, Task, **kwargs)


def getAlias(session, **kwargs):
    return getObject(session, Alias, **kwargs)


# vi: ts=4 sw=4 et<|MERGE_RESOLUTION|>--- conflicted
+++ resolved
@@ -41,16 +41,8 @@
         return None
 
     # Create task
-<<<<<<< HEAD
-    task = Task(creationDate=datetime.now().replace(second=0, microsecond=0),
-                project=project,
-                title=title,
-                description="",
-                status="new")
-=======
     task = Task(creationDate=datetime.now().replace(second=0, microsecond=0), project=project, title=title,
                 description="", status="new")
->>>>>>> 2bbc8487
     session.add(task)
     task.setKeywordDict(keywordDict)
     session.merge(task)
