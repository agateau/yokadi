# -*- coding: UTF-8 -*-
"""
Database access layer using SQL Alchemy

@author: Sébastien Renard <sebastien.renard@digitalfox.org>
@license: GPL v3 or later
"""

import os
import sys
from pickle import loads, dumps
from datetime import datetime
from sqlalchemy import create_engine
from sqlalchemy.ext.declarative import declarative_base
from sqlalchemy.ext.associationproxy import association_proxy
from sqlalchemy.orm import sessionmaker, relationship
from sqlalchemy.orm.exc import NoResultFound
from sqlalchemy import Column, Integer, Boolean, Unicode, DateTime, Enum, ForeignKey


try:
    from dateutil import rrule
except ImportError:
    print "You must install python-dateutil to use Yokadi"
    print "This library is used for task recurrence"
<<<<<<< HEAD
    print "Get it on Gustavo Niemeyer website"
    print "Or use 'pip install dateutils'"
=======
    print "Use 'pip install python-dateutil'"
>>>>>>> 270489da
    sys.exit(1)

from yokadi.core.yokadiexception import YokadiException
from yokadi.ycli import tui  # TODO: try to remove dependancy on tui
from yokadi.core import utils

# Yokadi database version needed for this code
# If database config key DB_VERSION differs from this one a database migration
# is required
DB_VERSION = 6
DB_VERSION_KEY = u"DB_VERSION"

# Task frequency
FREQUENCY = {0: "Yearly", 1: "Monthly", 2: "Weekly", 3: "Daily"}

Base = declarative_base()


class Project(Base):
    __tablename__ = "project"
    id = Column(Integer, primary_key=True)
    name = Column(Unicode, unique=True)
    active = Column(Boolean, default=True)
    projectKeywords = relationship("ProjectKeyword", backref="project")

    def __repr__(self):
        keywords = self.getKeywordsAsString()
        if keywords:
            return "%s (%s)" % (self.name, keywords)
        else:
            return self.name

    def setKeywordDict(self, dct):
        """
        Defines keywords of a project.
        Dict is of the form: keywordName => value
        """
        session = DBHandler.getSession()
        for projectKeyword in self.projectKeywords:
            session.delete(projectKeyword)

        for name, value in dct.items():
            keyword = session.query(Keyword).filter_by(name=name).one()
            session.add(ProjectKeyword(project=self, keyword=keyword, value=value))

    def getKeywordDict(self):
        """
        Returns all keywords of a project as a dict of the form:
        keywordName => value
        """
        dct = {}
        for projectKeyword in self.projectKeywords:
            dct[projectKeyword.keyword.name] = projectKeyword.value
        return dct

    def getKeywordsAsString(self):
        """
        Returns all keywords as a string like "key1=value1, key2=value2..."
        Value is not displayed if none
        """
        result = []
        for key, value in self.getKeywordDict().items():
            if value:
                result.append("%s=%s" % (key, value))
            else:
                result.append(key)
        return ", ".join(result)


class Keyword(Base):
    __tablename__ = "keyword"
    id = Column(Integer, primary_key=True)
    name = Column(Unicode, unique=True)
    tasks = association_proxy("taskKeywords", "task")

    def __repr__(self):
        return self.name

    def getTasks(self):
        return [taskKeyword.task for taskKeyword in self.taskKeywords]


class TaskKeyword(Base):
    __tablename__ = "task_keyword"
    id = Column(Integer, primary_key=True)
    taskId = Column("task_id", Integer, ForeignKey("task.id"))
    keywordId = Column("keyword_id", Integer, ForeignKey("keyword.id"))
    value = Column(Integer, default=None)
    keyword = relationship("Keyword", backref="taskKeywords")


class ProjectKeyword(Base):
    __tablename__ = "project_keyword"
    id = Column(Integer, primary_key=True)
    projectId = Column("project_id", Integer, ForeignKey("project.id"))
    keywordId = Column("keyword_id", Integer, ForeignKey("keyword.id"))
    value = Column(Integer, default=None)
    keyword = relationship("Keyword", backref="projectKeywords")


class Task(Base):
    __tablename__ = "task"
    id = Column(Integer, primary_key=True)
    title = Column(Unicode)
    creationDate = Column("creation_date", DateTime, nullable=False)
    dueDate = Column("due_date", DateTime, default=None)
    doneDate = Column("done_date", DateTime, default=None)
    description = Column(Unicode, default=u"", nullable=False)
    urgency = Column(Integer, default=0, nullable=False)
    status = Column(Enum(u"new", u"started", u"done"), default=u"new")
    projectId = Column("project_id", Integer, ForeignKey("project.id"))
    project = relationship("Project", backref="tasks")
    taskKeywords = relationship("TaskKeyword", backref="task")
    recurrenceId = Column("recurrence_id", Integer, ForeignKey("recurrence.id"), default=None)
    recurrence = relationship("Recurrence")

    def setKeywordDict(self, dct):
        """
        Defines keywords of a task.
        Dict is of the form: keywordName => value
        """
        session = DBHandler.getSession()
        for taskKeyword in self.taskKeywords:
            session.delete(taskKeyword)

        for name, value in dct.items():
            keyword = session.query(Keyword).filter_by(name=name).one()
            session.add(TaskKeyword(task=self, keyword=keyword, value=value))

    def getKeywordDict(self):
        """
        Returns all keywords of a task as a dict of the form:
        keywordName => value
        """
        dct = {}
        for taskKeyword in self.taskKeywords:
            dct[taskKeyword.keyword.name] = taskKeyword.value
        return dct

    def getKeywordsAsString(self):
        """
        Returns all keywords as a string like "key1=value1, key2=value2..."
        """
        return ", ".join(list(("%s=%s" % k for k in self.getKeywordDict().items())))

    def getUserKeywordsNameAsString(self):
        """
        Returns all keywords keys as a string like "key1, key2, key3...".
        Internal keywords (starting with _) are ignored.
        """
        keywords = [k for k in self.getKeywordDict().keys() if not k.startswith("_")]
        keywords.sort()
        if keywords:
            return ", ".join(keywords)
        else:
            return ""


class Recurrence(Base):
    """Task recurrence definition"""
    __tablename__ = "recurrence"
    id = Column(Integer, primary_key=True)
    rule = Column(Unicode, default=u"")

    def getRrule(self):
        """Create rrule object from its Recurrence representation
        @return: dateutil.rrule.rrule instance"""
        return loads(self.rule)

    def setRrule(self, rule):
        """Set Recurrence according to rule
        @type rule: dateutil.rrule.rrule instance"""
        self.rule = dumps(rule)

    def getNext(self, refDate=None):
        """Return next date of recurrence after given date
        @param refDate: reference date used to compute the next occurence of recurrence
        @type refDate: datetime
        @return: next occurence (datetime)"""
        rr = self.getRrule()
        if refDate is None:
            refDate = datetime.now().replace(second=0, microsecond=0)
        return rr.after(refDate)

    def __str__(self):
        return "%s (next: %s)" % (FREQUENCY[self.getRrule()._freq], self.getNext())


class Config(Base):
    """yokadi config"""
    __tablename__ = "config"
    id = Column(Integer, primary_key=True)
    name = Column(Unicode, unique=True)
    value = Column(Unicode)
    system = Column(Boolean)
    desc = Column(Unicode)


class TaskLock(Base):
    __tablename__ = "task_lock"
    id = Column(Integer, primary_key=True)
    taskId = Column("task_id", Integer, ForeignKey("task.id"), unique=True)
    task = relationship("Task")
    pid = Column(Integer, default=None)
    updateDate = Column("update_date", DateTime, default=None)


def getConfigKey(name, environ=True):
    session = DBHandler.getSession()
    if environ:
        return os.environ.get(name, session.query(Config).filter_by(name=name).one().value)
    else:
        return session.query(Config).filter_by(name=name).one().value


class DBHandler(object):
    """Connexion handler to database"""
    database = None

    @classmethod
    def getSession(cls):
        if not cls.database:
            raise YokadiException("Cannot get session. Not connected to database")
        return cls.database.session

    @classmethod
    def connectDatabase(cls, dbFileName, createIfNeeded=True, memoryDatabase=False):
        cls.database = Database(dbFileName, createIfNeeded, memoryDatabase)


class Database(object):
    def __init__(self, dbFileName, createIfNeeded=True, memoryDatabase=False):
        """Connect to database and create it if needed
        @param dbFileName: path to database file
        @type dbFileName: str
        @param createIfNeeded: Indicate if database must be created if it does not exists (default True)
        @type createIfNeeded: bool
        @param memoryDatabase: create db in memory. Only usefull for unit test. Default is false.
        @type memoryDatabase: bool
        """

        dbFileName = os.path.abspath(dbFileName)

        if sys.platform == 'win32':
            connectionString = 'sqlite://' + dbFileName[0] + '|' + dbFileName[2:]
        else:
            connectionString = 'sqlite:///' + dbFileName

        if memoryDatabase:
            connectionString = "sqlite:///:memory:"

        self.engine = create_engine(connectionString)
        Session = sessionmaker(bind=self.engine)
        self.session = Session()

        if not os.path.exists(dbFileName) or memoryDatabase:
            if createIfNeeded:
                print "Creating database"
                self.createTables()
                # Set database version according to current yokadi release
                self.session.add(Config(name=DB_VERSION_KEY, value=unicode(DB_VERSION), system=True, desc=u"Database schema release number"))
                self.session.commit()
            else:
                print "Database file (%s) does not exist or is not readable. Exiting" % dbFileName
                sys.exit(1)

    def createTables(self):
        """Create all defined tables"""
        Base.metadata.create_all(self.engine)

    def getVersion(self):
        if not "config" in Base.metadata.tables:
            # There was no Config table in v1
            return 1

        try:
            return int(self.session.query(Config).filter_by(name=DB_VERSION_KEY).one().value)
        except NoResultFound:
            raise YokadiException("Configuration key '%s' does not exist. This should not happen!" % DB_VERSION_KEY)

    def checkVersion(self):
        """Check version and exit if it is not suitable"""
        version = self.getVersion()
        if version != DB_VERSION:
            sharePath = os.path.abspath(utils.shareDirPath())
            tui.error("Your database version is %d but Yokadi wants version %d." \
                % (version, DB_VERSION))
            print "Please, run the %s/update/update.py script to migrate your database prior to running Yokadi" % \
                    sharePath
            print "See %s/update/README.markdown for details" % sharePath
            sys.exit(1)


def setDefaultConfig():
    """Set default config parameter in database if they (still) do not exist"""
    defaultConfig = {
        u"ALARM_DELAY_CMD" : (u'''kdialog --passivepopup "task {TITLE} ({ID}) is due for {DATE}" 180 --title "Yokadi: {PROJECT}"''', False,
                             u"Command executed by Yokadi Daemon when a tasks due date is reached soon (see ALARM_DELAY"),
        u"ALARM_DUE_CMD"   : (u'''kdialog --passivepopup "task {TITLE} ({ID}) should be done now" 1800 --title "Yokadi: {PROJECT}"''', False,
                             u"Command executed by Yokadi Daemon when a tasks due date is reached soon (see ALARM_DELAY"),
        u"ALARM_DELAY"     : (u"8", False, u"Delay (in hours) before due date to launch the alarm (see ALARM_CMD)"),
        u"ALARM_SUSPEND"   : (u"1", False, u"Delay (in hours) before an alarm trigger again"),
        u"PURGE_DELAY"     : (u"90", False, u"Default delay (in days) for the t_purge command"),
        u"PASSPHRASE_CACHE": (u"1", False, u"Keep passphrase in memory till Yokadi is started (0 is false else true"),
        }
    session = DBHandler.getSession()
    for name, value in defaultConfig.items():
        if session.query(Config).filter_by(name=name).count() == 0:
            session.add(Config(name=name, value=value[0], system=value[1], desc=value[2]))

# vi: ts=4 sw=4 et<|MERGE_RESOLUTION|>--- conflicted
+++ resolved
@@ -23,12 +23,7 @@
 except ImportError:
     print "You must install python-dateutil to use Yokadi"
     print "This library is used for task recurrence"
-<<<<<<< HEAD
-    print "Get it on Gustavo Niemeyer website"
-    print "Or use 'pip install dateutils'"
-=======
     print "Use 'pip install python-dateutil'"
->>>>>>> 270489da
     sys.exit(1)
 
 from yokadi.core.yokadiexception import YokadiException
