# Release check list

## Introduction

A series is major.minor (ex: 0.12). There is a branch for each series.

A version is major.minor.patch (ex 0.12.1). There is a tag for each version.

This doc assumes there is a checkout of yokadi.github.com next to the checkout
of yokadi.

## In yokadi checkout

    export version=<version>
    export series=<series>

### For a new series

Update `NEWS` file (add changes, check release date)

Ensure `version` file contains $version

Create branch:

    git checkout -b $series
    git push -u origin $series

The version in master should always be bigger than the version in release
branches, so update version in master:

    git checkout master
    vi version
    git commit version -m "Bump version number"
    git push
    git checkout -

### For a new release in an existing series

    git checkout <series>

Update `NEWS` file (add changes, check release date)

Bump version number

    echo $version > version
    git commit version -m "Getting ready for $version"

### Common

Build archives

    ./scripts/mkdist.sh ../yokadi.github.com/download

Tag

    git tag -a $version -m "Releasing $version"

Push changes

    git push
    git push --tags

Merge changes in master (so that future forward merges are simpler). Be careful
to keep version to its master value.

    git checkout master
    git merge --no-ff $series
    git push
    git checkout -

## Post on PyPI

    twine upload ../yokadi.github.com/download/yokadi-$version.*

## In yokadi.github.com checkout

Ensure checkout is up to date

Update documentation

    ./updatedoc.py ../yokadi .

Write a blog entry in `_posts/`

Update version in download page (`download.md`)

<<<<<<< HEAD
## Upload on PyPI

    cd download/
    twine upload yokadi-<version>.*
=======
Publish

    git add .
    git commit
    git push
>>>>>>> b4f28cc0
<|MERGE_RESOLUTION|>--- conflicted
+++ resolved
@@ -84,15 +84,7 @@
 
 Update version in download page (`download.md`)
 
-<<<<<<< HEAD
 ## Upload on PyPI
 
     cd download/
-    twine upload yokadi-<version>.*
-=======
-Publish
-
-    git add .
-    git commit
-    git push
->>>>>>> b4f28cc0
+    twine upload yokadi-<version>.*