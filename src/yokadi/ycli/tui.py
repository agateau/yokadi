# -*- coding: UTF-8 -*-
"""
Helper functions to build CLI applications

@author: Aurélien Gâteau <aurelien.gateau@free.fr>
@license: GPL v3 or later
"""

import os
import readline
import subprocess
import sys
import tempfile
import time
import locale
from getpass import getpass

from yokadi.ycli import colors as C

# Default user encoding. Used to decode all input strings
# This is the central yokadi definition of encoding - this constant is imported from all other modules
# Beware of circular import definition when add dependencies to this module
ENCODING = locale.getpreferredencoding()

# Number of seconds between checks for end of process
PROC_POLL_INTERVAL = 0.5
# Number of seconds between checks for file modification
MTIME_POLL_INTERVAL = 10


_answers = []


class IOStream:
    def __init__(self, original_flow):
        self.__original_flow = original_flow
        if sys.platform == 'win32':
            import pyreadline
            self.__console = pyreadline.GetOutputFile()

    def write(self, text):
        if sys.platform == 'win32':
            self.__console.write_color(text)
        else:
            self.__original_flow.write(text)

stdout = IOStream(sys.stdout)
stderr = IOStream(sys.stderr)


def editText(text, onChanged=None, lockManager=None):
    """Edit text with external editor
    @param onChanged: function parameter that is call whenever edited data change. Data is given as a string
    @param lockManager: function parameter that is called to 'acquire', 'update' or 'release' an editing lock
    @return: newText"""
<<<<<<< HEAD
    # Number of seconds between checks for end of process
    PROC_POLL_INTERVAL = 0.5
    # Number of seconds between checks for file modification
    MTIME_POLL_INTERVAL = 10

=======
>>>>>>> 5f0a50cc
    def readFile(name):
        return unicode(file(name).read(), ENCODING)

    def waitProcess(proc):
        start = time.time()
        while (time.time() - start) < MTIME_POLL_INTERVAL:
            proc.poll()
            if not proc.returncode is None:
                return
            time.sleep(PROC_POLL_INTERVAL)

    (fd, name) = tempfile.mkstemp(suffix=".md", prefix="yokadi-")
    if text is None:
        text = ""
    try:
        if lockManager:
            lockManager.acquire()
        fl = file(name, "w")
        fl.write(text.encode(ENCODING, "replace"))
        fl.close()
        editor = os.environ.get("EDITOR", "vi")
        proc = subprocess.Popen([editor, name])
        mtime = os.stat(name).st_mtime
        while proc.returncode is None:
            waitProcess(proc)
            if proc.returncode is None and lockManager is not None:
                lockManager.update()
            if proc.returncode is None and onChanged is not None:
                newMtime = os.stat(name).st_mtime
                if newMtime > mtime:
                    mtime = newMtime
                    onChanged(readFile(name))
        if proc.returncode != 0:
            raise Exception()
        return readFile(name)
    finally:
        os.close(fd)
        os.unlink(name)
        if lockManager:
            lockManager.release()


def reinjectInRawInput(line):
    """Next call to raw_input() will have line set as default text
    @param line: The default text
    """

    # Set readline.pre_input_hook to feed it with our line
    # (Code copied from yagtd)
    def pre_input_hook():
        readline.insert_text(line.encode(ENCODING))
        readline.redisplay()

        # Unset the hook again
        readline.set_pre_input_hook(None)

    if sys.platform != 'win32':
        readline.set_pre_input_hook(pre_input_hook)


def editLine(line, prompt="edit> ", echo=True):
    """Edit a line using readline
    @param prompt: change prompt
    @param echo: whether to echo user text or not"""

    if line:
        reinjectInRawInput(line)

    if len(_answers) > 0:
        line = _answers.pop(0)
    else:
        try:
            if echo:
                line = raw_input(prompt)
            else:
                line = getpass(prompt)
        except EOFError:
            line = ""

    # Remove edited line from history:
    #   oddly, get_history_item is 1-based,
    #   but remove_history_item is 0-based
    if sys.platform != 'win32':
        length = readline.get_current_history_length()
        if length > 0:
            readline.remove_history_item(length - 1)

    return line.decode(ENCODING)


def selectFromList(prompt, lst, default):
    for score, caption in lst:
        print "%d: %s" % (score, caption)
    minStr = str(lst[0][0])
    maxStr = str(lst[-1][0])
    if default is None:
        line = ""
    else:
        line = str(default)
    while True:
        answer = editLine(line, prompt=prompt + ": ")
        if minStr <= answer and answer <= maxStr:
            return int(answer)
        error("Wrong value")


def enterInt(prompt, default):
    if default is None:
        line = ""
    else:
        line = str(default)
    while True:
        answer = editLine(line, prompt=prompt + ": ")
        if answer == "":
            return None
        try:
            value = int(answer)
            return value
        except ValueError:
            error("Wrong value")


def confirm(prompt):
    while True:
        answer = editLine("", prompt=prompt + " (y/n)? ")
        answer = answer.lower()

        if answer == "y":
            return True
        elif answer == "n":
            return False
        else:
            error("Wrong value")


def renderFields(fields):
    """Print on screen tabular array represented by fields
    @param fields: list of tuple (caption, value)
    """
    maxWidth = max([len(x) for x, y in fields])
    format = C.BOLD + "%" + str(maxWidth) + "s" + C.RESET + ": %s"
    for caption, value in fields:
        print >> stdout, format % (caption, value)


def warnDeprecated(old, new):
    """Warn user that a command is now deprecated
    and incitate him to use the new one
    @param old: the old one (str)
    @param new: the new one (str)"""
    warning("Command '%s' is deprecated, use '%s' instead" % (old, new))
    info("Command %s has been executed" % new)


def error(message):
    print >> stderr, C.BOLD + C.RED + "Error: %s" % message + C.RESET


def warning(message):
    print >> stderr, C.RED + "Warning: " + C.RESET + message


def info(message):
    print >> stderr, C.CYAN + "Info: " + C.RESET + message


def addInputAnswers(*answers):
    """Add answers to tui internal answer buffer. Next call to editLine() will
    pop the first answer from the buffer instead of prompting the user.
    This is useful for unit-testing."""
    _answers.extend(answers)


def clearInputAnswers():
    """Remove all added answers. Useful to avoid making a test depend on a "y"
    added by another test.
    """
    global _answers
    _answers = []


def getTermWidth():
    """Gets the terminal width. Works only on Unix system.
    @return: terminal width or "120" is system not supported
    Kindly borrowed from pysql code"""
    width = 120
    if os.name == "posix":
        result = subprocess.Popen(["tput", "cols"], stdout=subprocess.PIPE, stderr=subprocess.STDOUT).communicate()[0]
        result = result.strip()
        if result.isdigit():
            width = int(result)
    return width

# vi: ts=4 sw=4 et<|MERGE_RESOLUTION|>--- conflicted
+++ resolved
@@ -53,14 +53,6 @@
     @param onChanged: function parameter that is call whenever edited data change. Data is given as a string
     @param lockManager: function parameter that is called to 'acquire', 'update' or 'release' an editing lock
     @return: newText"""
-<<<<<<< HEAD
-    # Number of seconds between checks for end of process
-    PROC_POLL_INTERVAL = 0.5
-    # Number of seconds between checks for file modification
-    MTIME_POLL_INTERVAL = 10
-
-=======
->>>>>>> 5f0a50cc
     def readFile(name):
         return unicode(file(name).read(), ENCODING)
 
