#!/usr/bin/env python
# -*- coding: UTF-8 -*-
"""
Yokadi daemon. Used to monitor due tasks and warn user.

@author: Sébastien Renard <sebastien.renard@digitalfox.org>
@license: GPL v3 or later
"""

import sys
import os
import time
from datetime import datetime, timedelta
from signal import SIGTERM, SIGHUP, signal
from subprocess import Popen
from optparse import OptionParser
from commands import getoutput

from sqlobject import AND

from yokadi.core.daemonutils import doubleFork
from yokadi.ycli import tui
from yokadi.yical.yical import YokadiIcalServer

# Force default encoding to prefered encoding
reload(sys)
sys.setdefaultencoding(tui.ENCODING)


<<<<<<< HEAD
from yokadi.core.db import Config, Project, Task, connectDatabase
=======
from core.db import Config, Project, Task, connectDatabase, getConfigKey
>>>>>>> 19fef77b


# Daemon polling delay (in seconds)
DELAY = 30

# Ical daemon default port
DEFAULT_TCP_ICAL_PORT = 8000

# Event sender to main loop
event = [True, ""]


def sigTermHandler(signal, stack):
    """Handler when yokadid receive SIGTERM"""
    print "Receive SIGTERM. Exiting"
    print "End of yokadi Daemon"
    event[0] = False
    event[1] = "SIGTERM"

def sigHupHandler(signal, stack):
    """Handler when yokadid receive SIGHUP"""
    print "Receive SIGHUP. Reloading configuration"
    event[0] = False
    event[1] = "SIGHUP"


def eventLoop():
    """Main event loop"""
    delta = timedelta(hours=float(getConfigKey("ALARM_DELAY")))
    suspend = timedelta(hours=float(getConfigKey("ALARM_SUSPEND")))
    cmdDelayTemplate = getConfigKey("ALARM_DELAY_CMD")
    cmdDueTemplate = getConfigKey("ALARM_DUE_CMD")
    # For the two following dict, task id is key, and value is (duedate, triggerdate)
    triggeredDelayTasks = {}
    triggeredDueTasks = {}
    activeTaskFilter = [Task.q.status != "done",
                      Task.q.projectID == Project.q.id,
                      Project.q.active == True]
    while event[0]:
        now = datetime.today().replace(microsecond=0)
        delayTasks = Task.select(AND(Task.q.dueDate < now + delta,
                                   Task.q.dueDate > now,
                                   *activeTaskFilter))
        dueTasks = Task.select(AND(Task.q.dueDate < now,
                                 *activeTaskFilter))
        processTasks(delayTasks, triggeredDelayTasks, cmdDelayTemplate, suspend)
        processTasks(dueTasks, triggeredDueTasks, cmdDueTemplate, suspend)
        time.sleep(DELAY)

def processTasks(tasks, triggeredTasks, cmdTemplate, suspend):
    """Process a list of tasks and trigger action if needed
    @param tasks: list of tasks
    @param triggeredTasks: dict of tasks that has been triggered. Dict can be updated
    @param cmdTemplate: command line template to execute if task trigger
    @param suspend: timedelta beetween to task trigger"""
    now = datetime.now()
    for task in tasks:
        if triggeredTasks.has_key(task.id) and triggeredTasks[task.id][0] == task.dueDate:
            # This task with the same dueDate has already been triggered
            if now - triggeredTasks[task.id][1] < suspend:
                # Task has been trigger recently, skip to next
                continue
        print "Task %s is due soon" % task.title
        cmd = cmdTemplate.replace("{ID}", str(task.id))
        cmd = cmd.replace("{TITLE}", task.title.replace('"', '\"'))
        cmd = cmd.replace("{PROJECT}", task.project.name.replace('"', '\"'))
        cmd = cmd.replace("{DATE}", str(task.dueDate))
        process = Popen(cmd, shell=True)
        process.wait()
        #TODO: redirect stdout/stderr properly to Log (not so easy...)
        triggeredTasks[task.id] = (task.dueDate, datetime.now())

def killYokadid(dbName):
    """Kill Yokadi daemon
    @param dbName: only kill Yokadid running for this database
    """
    selfpid = os.getpid()
    for line in getoutput("ps -ef|grep python | grep [y]okadid.py ").split("\n"):
        pid = int(line.split()[1])
        if pid == selfpid:
            continue
        if dbName is None:
            print "Killing Yokadid with pid %s" % pid
            os.kill(pid, SIGTERM)
        else:
            if dbName in line:
                #BUG: quite buggy. Killing foo database will also kill foobar.
                # As we can have space in database path, it is not so easy to parse line...
                print "Killing Yokadid with database %s and pid %s" % (dbName, pid)
                os.kill(pid, SIGTERM)

def parseOptions():
    parser = OptionParser()

    parser.add_option("-d", "--db", dest="filename",
                      help="TODO database", metavar="FILE")

    parser.add_option("-i", "--icalserver",
                      dest="icalserver", default=False, action="store_true",
                      help="Start the optional HTTP Ical Server")

    parser.add_option("-p", "--port",
                      dest="tcpPort", default=DEFAULT_TCP_ICAL_PORT,
                      help="TCP port of ical server (default: %s)" % DEFAULT_TCP_ICAL_PORT,
                      metavar="PORT")

    parser.add_option("-l", "--listen",
                      dest="tcpListen", default=False, action="store_true",
                      help="Listen on all interface (not only localhost) for ical server")

    parser.add_option("-k", "--kill",
                      dest="kill", default=False, action="store_true",
                      help="Kill Yokadi Daemon (you can specify database with -db if you run multiple Yokadid")

    parser.add_option("-f", "--foreground",
                      dest="foreground", default=False, action="store_true",
                      help="Don't fork background. Useful for debug")

    return parser.parse_args()


def main():
    #TODO: check that yokadid is not already running for this database ? Not very harmful...
    #TODO: change unix process name to "yokadid"

    # Make the event list global to allow communication with main event loop
    global event

    (options, args) = parseOptions()

    if options.kill:
        killYokadid(options.filename)
        sys.exit(0)

    signal(SIGTERM, sigTermHandler)
    signal(SIGHUP, sigHupHandler)


    if not options.foreground:
        doubleFork()

    if not options.filename:
        options.filename = os.path.join(os.path.expandvars("$HOME"), ".yokadi.db")
        print "Using default database (%s)" % options.filename

    connectDatabase(options.filename, createIfNeeded=False)

    # Basic tests :
    if not (Task.tableExists() and Config.tableExists()):
        print "Your database seems broken or not initialised properly. Start yokadi command line tool to do it"
        sys.exit(1)

    # Start ical http handler
    if options.icalserver:
        yokadiIcalServer = YokadiIcalServer(options.tcpPort, options.tcpListen)
        yokadiIcalServer.start()

    # Start the main event Loop
    try:
        while event[1] != "SIGTERM":
            eventLoop()
            event[0] = True
    except KeyboardInterrupt:
        print "\nExiting..."

if __name__ == "__main__":
    main()<|MERGE_RESOLUTION|>--- conflicted
+++ resolved
@@ -27,11 +27,7 @@
 sys.setdefaultencoding(tui.ENCODING)
 
 
-<<<<<<< HEAD
-from yokadi.core.db import Config, Project, Task, connectDatabase
-=======
-from core.db import Config, Project, Task, connectDatabase, getConfigKey
->>>>>>> 19fef77b
+from yokadi.core.db import Config, Project, Task, connectDatabase, getConfigKey
 
 
 # Daemon polling delay (in seconds)
