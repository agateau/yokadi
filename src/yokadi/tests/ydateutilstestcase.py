# -*- coding: UTF-8 -*-
"""
Date utilities test cases
@author: Sébastien Renard <Sebastien.Renard@digitalfox.org>
@license: GPL v3 or later
"""

import unittest
import operator
from datetime import datetime, timedelta

from yokadi.core import ydateutils
from yokadi.core.yokadiexception import YokadiException


class YDateUtilsTestCase(unittest.TestCase):
<<<<<<< HEAD
    def testGuessDateFormat(self):
        testData = [
            ("06/02/2009", "%d/%m/%Y"),
            ("06/02/09", "%d/%m/%y"),
            ("06/02", "%d/%m"),
            ]

        for text, expected in testData:
            output = ydateutils.guessDateFormat(text)
            self.assertEquals(expected, output)


=======
>>>>>>> 58355d8a
    def testParseDateTimeDelta(self):
        testData = [
            ("1m", timedelta(minutes=1)),
            ("3M", timedelta(minutes=3)),
            ("5H", timedelta(hours=5)),
            ("6.5D", timedelta(days=6, hours=12)),
            ("12W", timedelta(days=12 * 7)),
            ]

        for text, expected in testData:
            output = ydateutils.parseDateTimeDelta(text)
            self.assertEquals(expected, output)


    def testParseHumaneDateTime(self):
        for date in ("+5M", "+1m", "+2H", "+3h", "+9D", "+14d", "+432W", "+0w",
                     "01/01/2009", "10/10/2008 12", "7/7/2007 10:15", "1/2/2003 1:2:3"):
            ydateutils.parseHumaneDateTime(date)

        for invalidDate in ("2008", "01/2009", "01//02/01", "02/20/2009", "", "+3e", "lkjljlkjlkj", "200/200/2009"):
            self.assertRaises(YokadiException, ydateutils.parseHumaneDateTime, invalidDate)

        # Fake today to a fixed date. This is a saturday (weekday=5).
        today = datetime(2009, 1, 3)
        endOfDay = dict(hour=23, minute=59, second=59)
        startOfDay = dict(hour=0, minute=0, second=0)
        testData = [
<<<<<<< HEAD
            ("06/02/2009", None, datetime(2009, 2, 6)),
            ("06/02/09", None, datetime(2009, 2, 6)),
            ("06/02/2009 12:30", None, datetime(2009, 2, 6, 12, 30)),
            ("06/02/2009", ydateutils.TIME_HINT_BEGIN, datetime(2009, 2, 6, 0, 0, 0)),
            ("06/02/2009", ydateutils.TIME_HINT_END, datetime(2009, 2, 6, 23, 59, 59)),
            ("tomorrow 18:00", None, today + timedelta(days=1, hours=18)),
            ("tomorrow", ydateutils.TIME_HINT_END, today.replace(day=4, hour=23, minute=59, second=59)),
            ("sunday", None, datetime(2009, 1, 4)),
            ("tu 11:45", None, datetime(2009, 1, 6, 11, 45)),
            ("today", ydateutils.TIME_HINT_END, today.replace(**endOfDay)),
            ("today", ydateutils.TIME_HINT_BEGIN, today.replace(**startOfDay)),
            ("now", None, today),
            ("+2w", None, datetime(2009, 1, 17)),
            ("+1d", None, datetime(2009, 1, 4)),
            ("-1d", None, datetime(2009, 1, 2)),
            ("+3h", None, datetime(2009, 1, 3, 3, 0)),
            ("-1M", None, datetime(2009, 1, 2, 23, 59)),
=======
            ("06/02/2009",       None,                       datetime(2009, 2, 6)),
            ("06/02/2009 12:30", None,                       datetime(2009, 2, 6, 12, 30)),
            ("06/02/2009",       ydateutils.TIME_HINT_BEGIN, datetime(2009, 2, 6, 0, 0, 0)),
            ("06/02/2009",       ydateutils.TIME_HINT_END,   datetime(2009, 2, 6, 23, 59, 59)),
            ("tomorrow 18:00",   None,                       today + timedelta(days=1, hours=18)),
            ("tomorrow",         ydateutils.TIME_HINT_END,   today.replace(day=4, hour=23, minute=59, second=59)),
            ("sunday",           None,                       datetime(2009, 1, 4)),
            ("tu 11:45",         None,                       datetime(2009, 1, 6, 11, 45)),
            ("today",            ydateutils.TIME_HINT_END,   today.replace(**endOfDay)),
            ("today",            ydateutils.TIME_HINT_BEGIN, today.replace(**startOfDay)),
            ("now",              None,                       today),
            ("today 5 PM",       None,                       today.replace(hour=17)),
            ("6:32pm",           None,                       today.replace(hour=18, minute=32)),
            ("06/02 2:40 am",    None,                       datetime(2009, 2, 6, 2, 40)),
>>>>>>> 58355d8a
            ]

        for text, hint, expected in testData:
            output = ydateutils.parseHumaneDateTime(text, hint=hint, today=today)
            self.assertEquals(expected, output)


    def testFormatTimeDelta(self):
        testData = [
            (timedelta(minutes=1), "1m"),
            (timedelta(days=2, hours=5), "2d"),
            (timedelta(days=12 * 7), "12w"),
            ]

        for input, expected in testData:
            output = ydateutils.formatTimeDelta(input)
            self.assertEquals(expected, output)
            output = ydateutils.formatTimeDelta(-input)
            self.assertEquals("-" + expected, output)


    def testParseDateLimit(self):
        # Fake today to a fixed date. This is a saturday (weekday=5).
        today = datetime(2009, 1, 3)
        endOfDay = dict(hour=23, minute=59, second=59)
        startOfDay = dict(hour=0, minute=0, second=0)

        testData = [
            ("today", operator.__le__, today.replace(**endOfDay)),
            ("<=today", operator.__le__, today.replace(**endOfDay)),
            ("<today", operator.__lt__, today.replace(**startOfDay)),
            (">today", operator.__gt__, today.replace(**endOfDay)),
            (">=today", operator.__ge__, today.replace(**startOfDay)),
            ("<=06/02/2009", operator.__le__, datetime(2009, 2, 6).replace(**endOfDay)),
            ("<06/02/2009", operator.__lt__, datetime(2009, 2, 6).replace(**startOfDay)),
            ("tomorrow 18:00", operator.__le__, today + timedelta(days=1, hours=18)),
            ("sunday", operator.__le__, datetime(2009, 1, 4).replace(**endOfDay)),
            ("tu 11:45", operator.__le__, datetime(2009, 1, 6, 11, 45)),
            ]

        for text, expectedOp, expectedDate in testData:
            output = ydateutils.parseDateLimit(text, today=today)
            output = ydateutils.parseDateLimit(text, today=today)
            self.assertEquals(expectedOp, output[0])
            self.assertEquals(expectedDate, output[1])

# vi: ts=4 sw=4 et<|MERGE_RESOLUTION|>--- conflicted
+++ resolved
@@ -14,21 +14,6 @@
 
 
 class YDateUtilsTestCase(unittest.TestCase):
-<<<<<<< HEAD
-    def testGuessDateFormat(self):
-        testData = [
-            ("06/02/2009", "%d/%m/%Y"),
-            ("06/02/09", "%d/%m/%y"),
-            ("06/02", "%d/%m"),
-            ]
-
-        for text, expected in testData:
-            output = ydateutils.guessDateFormat(text)
-            self.assertEquals(expected, output)
-
-
-=======
->>>>>>> 58355d8a
     def testParseDateTimeDelta(self):
         testData = [
             ("1m", timedelta(minutes=1)),
@@ -56,7 +41,6 @@
         endOfDay = dict(hour=23, minute=59, second=59)
         startOfDay = dict(hour=0, minute=0, second=0)
         testData = [
-<<<<<<< HEAD
             ("06/02/2009", None, datetime(2009, 2, 6)),
             ("06/02/09", None, datetime(2009, 2, 6)),
             ("06/02/2009 12:30", None, datetime(2009, 2, 6, 12, 30)),
@@ -69,27 +53,14 @@
             ("today", ydateutils.TIME_HINT_END, today.replace(**endOfDay)),
             ("today", ydateutils.TIME_HINT_BEGIN, today.replace(**startOfDay)),
             ("now", None, today),
+            ("today 5 PM", None, today.replace(hour=17)),
+            ("6:32pm", None, today.replace(hour=18, minute=32)),
+            ("06/02 2:40 am", None, datetime(2009, 2, 6, 2, 40)),
             ("+2w", None, datetime(2009, 1, 17)),
             ("+1d", None, datetime(2009, 1, 4)),
             ("-1d", None, datetime(2009, 1, 2)),
             ("+3h", None, datetime(2009, 1, 3, 3, 0)),
             ("-1M", None, datetime(2009, 1, 2, 23, 59)),
-=======
-            ("06/02/2009",       None,                       datetime(2009, 2, 6)),
-            ("06/02/2009 12:30", None,                       datetime(2009, 2, 6, 12, 30)),
-            ("06/02/2009",       ydateutils.TIME_HINT_BEGIN, datetime(2009, 2, 6, 0, 0, 0)),
-            ("06/02/2009",       ydateutils.TIME_HINT_END,   datetime(2009, 2, 6, 23, 59, 59)),
-            ("tomorrow 18:00",   None,                       today + timedelta(days=1, hours=18)),
-            ("tomorrow",         ydateutils.TIME_HINT_END,   today.replace(day=4, hour=23, minute=59, second=59)),
-            ("sunday",           None,                       datetime(2009, 1, 4)),
-            ("tu 11:45",         None,                       datetime(2009, 1, 6, 11, 45)),
-            ("today",            ydateutils.TIME_HINT_END,   today.replace(**endOfDay)),
-            ("today",            ydateutils.TIME_HINT_BEGIN, today.replace(**startOfDay)),
-            ("now",              None,                       today),
-            ("today 5 PM",       None,                       today.replace(hour=17)),
-            ("6:32pm",           None,                       today.replace(hour=18, minute=32)),
-            ("06/02 2:40 am",    None,                       datetime(2009, 2, 6, 2, 40)),
->>>>>>> 58355d8a
             ]
 
         for text, hint, expected in testData:
