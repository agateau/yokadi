#!/usr/bin/env python3
# -*- coding: utf-8 -*-

"""Setup script used to build and install Yokadi

@author: Sébastien Renard (sebastien.renard@digitalfox.org)
@license:GPL v3 or newer
"""

from distutils.core import setup
import sys
import os
from fnmatch import fnmatch
from os.path import isdir, dirname, join

sys.path.insert(0, dirname(__file__))
import yokadi


def createFileList(sourceDir, *patterns):
    """
    List files from sourceDir which match one of the pattern in patterns
    Returns the path including sourceDir
    """
    for name in os.listdir(sourceDir):
        for pattern in patterns:
            if fnmatch(name, pattern):
                yield join(sourceDir, name)

# Additional files
data_files = []
data_files.append(["share/yokadi",
                  ["README.md", "NEWS", "LICENSE"]])

# Doc
data_files.append(["share/yokadi/doc", createFileList("doc", "*.md")])

# Man
data_files.append(["share/man/man1", createFileList("man", "*.1")])

# Editor scripts
data_files.append(["share/yokadi/editors/vim/ftdetect", ["editors/vim/ftdetect/yokadimedit.vim"]])
data_files.append(["share/yokadi/editors/vim/syntax", ["editors/vim/syntax/yokadimedit.vim"]])

# Icon
for size in os.listdir("icon"):
    if not isdir(join("icon", size)):
        continue
    data_files.append(["share/icons/hicolor/%s/apps" % size, ["icon/%s/yokadi.png" % size]])

data_files.append(["share/applications", ["icon/yokadi.desktop"]])

# Scripts
scripts = ["bin/yokadi", "bin/yokadid"]

# Windows post install script
if "win" in " ".join(sys.argv[1:]):
    scripts.append("w32_postinst.py")

# Go for setup
setup(
    name="yokadi",
    version=yokadi.__version__,
    description="Command line oriented todo list system",
    author="The Yokadi Team",
    author_email="ml-yokadi@sequanux.org",
    url="http://yokadi.github.io/",
    packages=[
        "yokadi",
        "yokadi.core",
        "yokadi.tests",
        "yokadi.update",
        "yokadi.ycli",
        "yokadi.yical",
<<<<<<< HEAD
        "yokadi.sync",
      ],
      # distutils does not support install_requires, but pip needs it to be
      # able to automatically install dependencies
      install_requires=[
=======
    ],
    # distutils does not support install_requires, but pip needs it to be
    # able to automatically install dependencies
    install_requires=[
>>>>>>> f2957947
        "sqlalchemy",
        "python-dateutil",
    ],
    scripts=scripts,
    data_files=data_files
)<|MERGE_RESOLUTION|>--- conflicted
+++ resolved
@@ -72,18 +72,12 @@
         "yokadi.update",
         "yokadi.ycli",
         "yokadi.yical",
-<<<<<<< HEAD
         "yokadi.sync",
       ],
-      # distutils does not support install_requires, but pip needs it to be
-      # able to automatically install dependencies
-      install_requires=[
-=======
     ],
     # distutils does not support install_requires, but pip needs it to be
     # able to automatically install dependencies
     install_requires=[
->>>>>>> f2957947
         "sqlalchemy",
         "python-dateutil",
     ],
