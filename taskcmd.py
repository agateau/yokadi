--- conflicted
+++ resolved
@@ -158,11 +158,7 @@
         -u, --top-urgent     : top 5 urgent tasks of each project based on urgency
         -t, --top-due        : top 5 urgent tasks of each project based on due date
         -k <keyword>[=value] : only list tasks matching keyword
-<<<<<<< HEAD
         -r, --raw            : raw display (usefull for copy & paste in mail)
-=======
-
->>>>>>> 5be1a755
         """
         doneRangeList= ["today", "thisweek", "thismonth"]
 
